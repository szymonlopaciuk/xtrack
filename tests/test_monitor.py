--- conflicted
+++ resolved
@@ -196,18 +196,6 @@
     assert np.all(monitor.at_turn == np.array([np.clip(n-np.arange(4,-1,-1),0,None) for n in (2,4,6,9)]))
     assert np.all(monitor.x == np.array([[0,0,2,1,0],[3,5,7,9,11],[0,-2,-4,-6,-8],[20,23,26,29,32]]))
 
-<<<<<<< HEAD
-
-
-@for_all_test_contexts
-def test_beam_position_monitor(test_context):
-
-    npart = 512 # must be even and >= 512
-    particles = xp.Particles(
-        p0c=6.5e12,
-        x=0.1*np.arange(npart+4), # generate a few more than we record to test "num_particles"
-        y=-0.1*np.arange(npart+4),
-=======
 @for_all_test_contexts
 def test_beam_profile_monitor(test_context):
     gen = np.random.default_rng(seed=38715345)
@@ -351,16 +339,11 @@
         p0c=6.5e12,
         x=x,
         y=10*x,
->>>>>>> b02ccd9d
         zeta=-2.99792458e8*np.tile([0.0, 0.5], (npart+4)//2),
         _context=test_context,
     )
 
-<<<<<<< HEAD
-    monitor = xt.BeamPositionMonitor(
-=======
     monitor = xt.BeamSizeMonitor(
->>>>>>> b02ccd9d
         num_particles=npart,
         start_at_turn=0,
         stop_at_turn=10,
@@ -379,13 +362,8 @@
             particles.sort(interleave_lost_particles=True)
 
         # manipulate particles for testing
-<<<<<<< HEAD
-        particles.x[0] += 0.5
-        particles.y[0] -= 0.5
-=======
         particles.x[0] += 0.005
         particles.y[0] += 0.05
->>>>>>> b02ccd9d
         if turn == 8:
             particles.state[256:] = 0
         if turn == 9:
@@ -402,22 +380,7 @@
     expected_count[16:18] = 128
     expected_count[18:20] = 0
     assert_equal(monitor.count, expected_count, err_msg="Monitor count does not match expected particle count")
-
-<<<<<<< HEAD
-    expected_x_sum = np.tile([0.1*(npart-2)*npart/4, 0.1*npart*npart/4], 10)
-    expected_x_sum[0::2] += 0.5*np.arange(1, 11)
-    expected_x_sum[16:18] = [1625.6 + 4.5, 1638.4]
-    expected_x_sum[18:20] = 0
-    assert_allclose(monitor.x_sum, expected_x_sum, err_msg="Monitor x sum does not match expected values")
-    assert_allclose(monitor.y_sum, -expected_x_sum, err_msg="Monitor y sum does not match expected values")
-
-    expected_x_centroid = np.zeros(20)
-    expected_x_centroid[:18] = expected_x_sum[:18]/expected_count[:18]
-    expected_x_centroid[18:20] = np.nan
-    assert_allclose(monitor.x_cen, expected_x_centroid, err_msg="Monitor x centroid does not match expected values")
-    assert_allclose(monitor.y_cen, -expected_x_centroid, err_msg="Monitor y centroid does not match expected values")
     
-=======
     x = x[:npart].reshape((-1, 2))
     expected_x_sum = np.tile(np.sum(x, axis=0), 10)
     expected_x_sum[0::2] += 0.005*np.arange(1, 11)
@@ -449,5 +412,60 @@
     expected_x_std = expected_x_var**0.5
     assert_allclose(monitor.x_std, expected_x_std, err_msg="Monitor x standard deviation does not match expected values")
     assert_allclose(monitor.y_std, 10*expected_x_std, err_msg="Monitor y standard deviation does not match expected values")
-    
->>>>>>> b02ccd9d
+
+@for_all_test_contexts
+def test_beam_position_monitor(test_context):
+
+    npart = 512 # must be even and >= 512
+    particles = xp.Particles(
+        p0c=6.5e12,
+        x=0.1*np.arange(npart+4), # generate a few more than we record to test "num_particles"
+        y=-0.1*np.arange(npart+4),
+        zeta=-2.99792458e8*np.tile([0.0, 0.5], (npart+4)//2),
+        _context=test_context,
+    )
+
+    monitor = xt.BeamPositionMonitor(
+        num_particles=npart,
+        start_at_turn=0,
+        stop_at_turn=10,
+        frev=1,
+        sampling_frequency=2,
+        _context=test_context,
+    )
+
+    line = xt.Line([monitor])
+    line.build_tracker(_context=test_context)
+
+    for turn in range(11): # track a few more than we record to test "stop_at_turn"
+        # Note that indicees are re-ordered upon particle loss on CPU contexts,
+        # so sort before manipulation
+        if isinstance(test_context, xo.ContextCpu):
+            particles.sort(interleave_lost_particles=True)
+
+        # manipulate particles for testing
+        particles.x[0] += 0.5
+        particles.y[0] -= 0.5
+        if turn == 8:
+            particles.state[256:] = 0
+        if turn == 9:
+            particles.state[:] = 0
+
+        if isinstance(test_context, xo.ContextCpu):
+            particles.reorganize()
+
+        # track and monitor
+        line.track(particles, num_turns=1)
+
+    expected_x_sum = np.tile([0.1*(npart-2)*npart/4, 0.1*npart*npart/4], 10)
+    expected_x_sum[0::2] += 0.5*np.arange(1, 11)
+    expected_x_sum[16:18] = [1625.6 + 4.5, 1638.4]
+    expected_x_sum[18:20] = 0
+    assert_allclose(monitor.x_sum, expected_x_sum, err_msg="Monitor x sum does not match expected values")
+    assert_allclose(monitor.y_sum, -expected_x_sum, err_msg="Monitor y sum does not match expected values")
+
+    expected_x_centroid = np.zeros(20)
+    expected_x_centroid[:18] = expected_x_sum[:18]/expected_count[:18]
+    expected_x_centroid[18:20] = np.nan
+    assert_allclose(monitor.x_cen, expected_x_centroid, err_msg="Monitor x centroid does not match expected values")
+    assert_allclose(monitor.y_cen, -expected_x_centroid, err_msg="Monitor y centroid does not match expected values")