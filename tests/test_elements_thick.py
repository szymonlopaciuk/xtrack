# copyright ############################### #
# This file is part of the Xtrack Package.  #
# Copyright (c) CERN, 2023.                 #
# ######################################### #
import numpy as np
import pytest
import xobjects as xo
import xpart as xp
from cpymad.madx import Madx
from xobjects.test_helpers import for_all_test_contexts

import xtrack as xt
from xtrack.mad_loader import MadLoader
from xtrack.slicing import Strategy, Uniform


@pytest.mark.parametrize(
    'k0, k1, length',
    [
        (-0.1, 0, 0.9),
        (0, 0, 0.9),
        (-0.1, 0.12, 0.9),
        (0, 0.12, 0.8),
        (0.15, -0.23, 0.9),
        (0, 0.13, 1.7),
    ]
)
@for_all_test_contexts
def test_combined_function_dipole_against_madx(test_context, k0, k1, length):
    """
    Test the combined function dipole against madx. We import bends from madx
    using use_true_thick_bend=False, and the true bend is not in madx.
    """

    p0 = xp.Particles(
        mass0=xp.PROTON_MASS_EV,
        beta0=0.5,
        x=0.01,
        px=0.1,
        y=-0.03,
        py=0.001,
        zeta=0.1,
        delta=[-0.8, -0.5, -0.1, 0, 0.1, 0.5, 0.8],
        _context=test_context,
    )
    mad = Madx()
    mad.input(f"""
    ss: sequence, l={length};
        b: sbend, at={length / 2}, angle={k0 * length}, k1={k1}, l={length};
    endsequence;
    beam;
    use, sequence=ss;
    """)

    ml = MadLoader(mad.sequence.ss, allow_thick=True)
    line_thick = ml.make_line()
    line_thick.build_tracker(_context=test_context)
    line_thick.config.XTRACK_USE_EXACT_DRIFTS = True # to be consistent with madx for large angle and k0 = 0

    for ii in range(len(p0.x)):
        mad.input(f"""
        beam, particle=proton, pc={p0.p0c[ii] / 1e9}, sequence=ss, radiate=FALSE;

        track, onepass, onetable;
        start, x={p0.x[ii]}, px={p0.px[ii]}, y={p0.y[ii]}, py={p0.py[ii]}, \
            t={p0.zeta[ii]/p0.beta0[ii]}, pt={p0.ptau[ii]};
        run, turns=1;
        endtrack;
        """)

        mad_results = mad.table.mytracksumm[-1]

        part = p0.copy(_context=test_context)
        line_thick.track(part, _force_no_end_turn_actions=True)
        part.move(_context=xo.context_default)

        xt_tau = part.zeta/part.beta0
        assert np.allclose(part.x[ii], mad_results.x, atol=1e-11, rtol=0)
        assert np.allclose(part.px[ii], mad_results.px, atol=1e-11, rtol=0)
        assert np.allclose(part.y[ii], mad_results.y, atol=1e-11, rtol=0)
        assert np.allclose(part.py[ii], mad_results.py, atol=1e-11, rtol=0)
        assert np.allclose(xt_tau[ii], mad_results.t, atol=1e-10, rtol=0)
        assert np.allclose(part.ptau[ii], mad_results.pt, atol=1e-11, rtol=0)


def test_thick_bend_survey():
    circumference = 10
    rho = circumference / (2 * np.math.pi)
    h = 1 / rho
    k = 1 / rho

    p0 = xp.Particles(p0c=7e12, mass0=xp.PROTON_MASS_EV, x=0.7, px=-0.4, delta=0.0)

    el = xt.Bend(k0=k, h=h, length=circumference, num_multipole_kicks=0, model='full')
    line = xt.Line(elements=[el])
    line.reset_s_at_end_turn = False
    line.build_tracker()

    s_array = np.linspace(0, circumference, 1000)

    X0_array = np.zeros_like(s_array)
    Z0_array = np.zeros_like(s_array)

    X_array = np.zeros_like(s_array)
    Z_array = np.zeros_like(s_array)

    for ii, s in enumerate(s_array):
        p = p0.copy()

        el.length = s
        el.knl = np.array([3e-4, 4e-4, 0, 0, 0]) * s / circumference
        line.track(p)

        theta = s / rho

        X0 = -rho * (1 - np.cos(theta))
        Z0 = rho * np.sin(theta)

        ex_X = np.cos(theta)
        ex_Z = np.sin(theta)

        X0_array[ii] = X0
        Z0_array[ii] = Z0

        X_array[ii] = X0 + p.x[0] * ex_X
        Z_array[ii] = Z0 + p.x[0] * ex_Z

    Xmid = (np.min(X_array) + np.max(X_array)) / 2
    Zmid = (np.min(Z_array) + np.max(Z_array)) / 2
    Xc = X_array - Xmid
    Zc = Z_array - Zmid
    rhos = np.sqrt(Xc ** 2 + Zc ** 2)
    errors = np.max(np.abs(rhos - 10 / (2 * np.math.pi)))
    assert errors < 2e-6

@for_all_test_contexts
@pytest.mark.parametrize('element_type', [xt.Bend, xt.CombinedFunctionMagnet])
@pytest.mark.parametrize('h', [0.0, 0.1])
def test_thick_multipolar_component(test_context, element_type, h):
    bend_length = 1.0
    k0 = h
    knl = np.array([0.0, 0.01, -0.02, 0.03])
    ksl = np.array([0.0, -0.03, 0.02, -0.01])
    num_kicks = 2

    # Bend with a multipolar component
    bend_with_mult = element_type(
        k0=k0,
        h=h,
        length=bend_length,
        knl=knl,
        ksl=ksl,
        num_multipole_kicks=num_kicks,
    )

    # Separate bend and a corresponding multipole
    bend_no_mult = element_type(
        k0=k0,
        h=h,
        length=bend_length / (num_kicks + 1),
        num_multipole_kicks=0,
    )
    multipole = xt.Multipole(
        knl=knl / num_kicks,
        ksl=ksl / num_kicks,
    )

    # Two lines that should be equivalent
    line_no_slices = xt.Line(
        elements=[bend_with_mult],
        element_names=['bend_with_mult'],
    )
    line_with_slices = xt.Line(
        elements={'bend_no_mult': bend_no_mult, 'multipole': multipole},
        element_names=(['bend_no_mult', 'multipole'] * num_kicks) + ['bend_no_mult'],
    )

    # Track some particles
    p0 = xp.Particles(x=0.1, px=0.2, y=0.3, py=0.4, zeta=0.5, delta=0.6,
                      _context=test_context)

    p_no_slices = p0.copy(_context=test_context)
    line_no_slices.build_tracker(_context=test_context)
    line_no_slices.track(p_no_slices)

    p_with_slices = p0.copy()
    line_with_slices.build_tracker(_context=test_context)
    line_with_slices.track(p_with_slices, turn_by_turn_monitor='ONE_TURN_EBE')

    p_no_slices.move(_context=xo.context_default)
    p_with_slices.move(_context=xo.context_default)

    # Check that the results are the same
    for attr in ['x', 'px', 'y', 'py', 'zeta', 'delta']:
        assert np.allclose(
            getattr(p_no_slices, attr),
            getattr(p_with_slices, attr),
            atol=1e-14,
            rtol=0,
        )

@pytest.mark.parametrize(
    'with_knobs',
    [True, False],
    ids=['with knobs', 'no knobs'],
)
@pytest.mark.parametrize(
    'use_true_thick_bends',
    [True, False],
    ids=['true bend', 'combined function magnet'],
)
@pytest.mark.parametrize('bend_type', ['rbend', 'sbend'])
def test_import_thick_bend_from_madx(use_true_thick_bends, with_knobs, bend_type):
    mad = Madx()
    mad.options.rbarc = False

    mad.input(f"""
    knob_a := 1.0;
    knob_b := 2.0;
    ! Make the sequence a bit longer to accommodate rbends
    ss: sequence, l:=2 * knob_b, refer=entry;
        elem: {bend_type}, at=0, angle:=0.1 * knob_a, l:=knob_b,
            k0:=0.2 * knob_a, k1=0, k2:=0.4 * knob_a,
            fint:=0.5 * knob_a, hgap:=0.6 * knob_a,
            e1:=0.7 * knob_a, e2:=0.8 * knob_a;
    endsequence;
    """)
    mad.beam()
    mad.use(sequence='ss')

    line = xt.Line.from_madx_sequence(
        sequence=mad.sequence.ss,
        deferred_expressions=with_knobs,
        allow_thick=True,
    )
    line.configure_bend_model(core={False: 'expanded', True: 'full'}[
                              use_true_thick_bends])

    elem_den = line['elem_den']
    elem = line['elem']
    elem_dex = line['elem_dex']

    # Check that the line has correct values to start with
    assert elem.model == {False: 'expanded', True: 'full'}[use_true_thick_bends]
    assert isinstance(elem_den, xt.DipoleEdge)
    assert isinstance(elem_dex, xt.DipoleEdge)

    # Element:
    assert np.isclose(elem.length, 2.0, atol=1e-16)
    assert np.isclose(elem.k0, 0.2, atol=1e-16)
    assert np.isclose(elem.h, 0.05, atol=1e-16)  # h = angle / L
    assert np.allclose(elem.ksl, 0.0, atol=1e-16)

    assert np.allclose(
        elem.knl,
        np.array([0, 0, 0.8, 0, 0]),  # knl = [0, 0, k2 * L, 0, 0]
        atol=1e-16,
    )

    # Edges:
    assert np.isclose(elem_den.fint, 0.5, atol=1e-16)
    assert np.isclose(elem_den.hgap, 0.6, atol=1e-16)
    assert np.isclose(elem_den.e1,
                      {'rbend': 0.7 + 0.1 / 2, 'sbend': 0.7}[bend_type],
                      atol=1e-16)
    assert np.isclose(elem_den.k, 0.2, atol=1e-16)

    assert np.isclose(elem_dex.fint, 0.5, atol=1e-16)
    assert np.isclose(elem_dex.hgap, 0.6, atol=1e-16)
    assert np.isclose(elem_dex.e1,
                     {'rbend': 0.8 + 0.1 / 2, 'sbend': 0.8}[bend_type],
                      atol=1e-16)
    assert np.isclose(elem_dex.k, 0.2, atol=1e-16)

    # Finish the test here if we are not using knobs
    if not with_knobs:
        assert line.vars is None
        return

    # Change the knob values
    line.vars['knob_a'] = 2.0
    line.vars['knob_b'] = 3.0

    # Verify that the line has been adjusted correctly
    # Element:
    assert np.isclose(elem.length, 3.0, atol=1e-16)
    assert np.isclose(elem.k0, 0.4, atol=1e-16)
    assert np.isclose(elem.h, 0.2 / 3.0, atol=1e-16)  # h = angle / length
    assert np.allclose(elem.ksl, 0.0, atol=1e-16)

    assert np.allclose(
        elem.knl,
        np.array([0, 0, 2.4, 0, 0]),  # knl = [0, 0, k2 * L, 0, 0]
        atol=1e-16,
    )

    # Edges:
    assert np.isclose(elem_den.fint, 1.0, atol=1e-16)
    assert np.isclose(elem_den.hgap, 1.2, atol=1e-16)
    assert np.isclose(elem_den.e1,
        {'rbend': 1.4 + 0.2 / 2, 'sbend': 1.4}[bend_type],
        atol=1e-16)
    assert np.isclose(elem_den.k, 0.4, atol=1e-16)

    assert np.isclose(elem_dex.fint, 1.0, atol=1e-16)
    assert np.isclose(elem_dex.hgap, 1.2, atol=1e-16)
    assert np.isclose(elem_dex.e1,
        {'rbend': 1.6 + 0.2 / 2, 'sbend': 1.6}[bend_type],
        atol=1e-16)
    assert np.isclose(elem_dex.k, 0.4, atol=1e-16)

@pytest.mark.parametrize('with_knobs', [False, True])
def test_import_thick_quad_from_madx(with_knobs):
    mad = Madx()

    mad.input(f"""
    knob_a := 0.0;
    knob_b := 2.0;
    ss: sequence, l:=knob_b, refer=entry;
        elem: quadrupole, at=0, k1:=0.1 + knob_a, k1s:=0.2 + knob_a, l:=knob_b;
    endsequence;
    """)
    mad.beam()
    mad.use(sequence='ss')

    line = xt.Line.from_madx_sequence(
        sequence=mad.sequence.ss,
        allow_thick=True,
        deferred_expressions=with_knobs,
    )

    elem_tilt_entry = line['elem_tilt_entry']
    elem = line['elem']
    elem_tilt_exit = line['elem_tilt_exit']

    # Verify that the line has been imported correctly
    assert np.isclose(elem.length, 2.0, atol=1e-16)
    assert np.isclose(elem.k1, 0.5 * np.sqrt(0.01 + 0.04), atol=1e-16)

    expected_tilt_before = -np.arctan2(0.2, 0.1) / 2
    tilt_entry = elem_tilt_entry.angle / 180 * np.math.pi  # rotation takes degrees
    assert np.isclose(tilt_entry, expected_tilt_before, atol=1e-16)
    tilt_exit = elem_tilt_exit.angle / 180 * np.math.pi  # ditto
    assert np.isclose(-expected_tilt_before, tilt_exit, atol=1e-16)

    # Finish the test here if we are not using knobs
    if not with_knobs:
        assert line.vars is None
        return

    # Change the knob values
    line.vars['knob_a'] = 1.0
    line.vars['knob_b'] = 3.0

    # Verify that the line has been adjusted correctly
    assert np.isclose(elem.length, 3.0, atol=1e-16)
    assert np.isclose(elem.k1, 0.5 * np.sqrt(1.21 + 1.44), atol=1e-16)

    expected_tilt_after = -np.arctan2(1.2, 1.1) / 2
    changed_tilt_entry = elem_tilt_entry.angle / 180 * np.math.pi  # rotation takes degrees
    assert np.isclose(changed_tilt_entry, expected_tilt_after, atol=1e-16)
    changed_tilt_exit = elem_tilt_exit.angle / 180 * np.math.pi  # ditto
    assert np.isclose(-expected_tilt_after, changed_tilt_exit, atol=1e-16)


@pytest.mark.parametrize(
    'with_knobs',
    [True, False],
    ids=['with knobs', 'no knobs'],
)
@pytest.mark.parametrize('bend_type', ['rbend', 'sbend'])
def test_import_thick_bend_from_madx_and_slice(
        with_knobs,
        bend_type,
):
    mad = Madx()
    mad.options.rbarc = False
    mad.input(f"""
    knob_a := 1.0;
    knob_b := 2.0;
    ! Make the sequence a bit longer to accommodate rbends
    ss: sequence, l:=2 * knob_b, refer=entry;
        elem: {bend_type}, at=0, angle:=0.1 * knob_a, l:=knob_b,
            k0:=0.2 * knob_a, k1=0, k2:=0.4 * knob_a,
            fint:=0.5 * knob_a, hgap:=0.6 * knob_a,
            e1:=0.7 * knob_a, e2:=0.8 * knob_a;
    endsequence;
    """)
    mad.beam()
    mad.use(sequence='ss')

    line = xt.Line.from_madx_sequence(
        sequence=mad.sequence.ss,
        deferred_expressions=with_knobs,
        allow_thick=True,
    )

    line.slice_thick_elements(slicing_strategies=[Strategy(Uniform(2))])

    elems = [line[f'elem..{ii}'] for ii in range(2)]
    drifts = [line[f'drift_elem..{ii}'] for ii in range(2)]

    # Verify that the slices are correct
    for elem in elems:
        assert np.isclose(elem.length, 1.0, atol=1e-16)
        assert np.allclose(elem.knl, [0.2, 0, 0.4, 0, 0], atol=1e-16)
        assert np.allclose(elem.ksl, 0, atol=1e-16)
        assert np.isclose(elem.hxl, 0.05, atol=1e-16)
        assert np.isclose(elem.hyl, 0, atol=1e-16)

    for drift in drifts:
        assert np.isclose(drift.length, 2/3, atol=1e-16)

    # Finish the test here if we are not using knobs
    if not with_knobs:
        assert line.vars is None
        return

    # Change the knob values
    line.vars['knob_a'] = 2.0
    line.vars['knob_b'] = 3.0

    # Verify that the line has been adjusted correctly
    for elem in elems:
        assert np.isclose(elem.length, 1.5, atol=1e-16)
        assert np.allclose(elem.knl, [0.6, 0., 1.2, 0, 0], atol=1e-16)
        assert np.allclose(elem.ksl, 0, atol=1e-16)
        assert np.isclose(elem.hxl, 0.1, atol=1e-16)  # hl = angle / slice_count
        assert np.isclose(elem.hyl, 0, atol=1e-16)

    for drift in drifts:
        assert np.isclose(drift.length, 1, atol=1e-16)


@pytest.mark.parametrize(
    'with_knobs',
    [True, False],
    ids=['with knobs', 'no knobs'],
)
def test_import_thick_quad_from_madx_and_slice(with_knobs):
    mad = Madx()
    mad.input(f"""
    knob_a := 0.0;
    knob_b := 2.0;
    ss: sequence, l:=knob_b, refer=entry;
        elem: quadrupole, at=0, k1:=0.1 + knob_a, k1s:=0.2 + knob_a, l:=knob_b;
    endsequence;
    """)
    mad.beam()
    mad.use(sequence='ss')

    line = xt.Line.from_madx_sequence(
        sequence=mad.sequence.ss,
        deferred_expressions=with_knobs,
        allow_thick=True,
    )

    line.slice_thick_elements(slicing_strategies=[Strategy(Uniform(2))])

    elems = [line[f'elem..{ii}'] for ii in range(2)]
    drifts = [line[f'drift_elem..{ii}'] for ii in range(2)]

    # Verify that the slices are correct
    for elem in elems:
        assert np.isclose(elem.length, 1.0, atol=1e-16)
        expected_k1l = 0.5 * np.sqrt(0.01 + 0.04) * 2
        assert np.allclose(elem.knl, [0, expected_k1l / 2, 0, 0, 0], atol=1e-16)
        assert np.allclose(elem.ksl, 0, atol=1e-16)
        assert np.isclose(elem.hxl, 0, atol=1e-16)
        assert np.isclose(elem.hyl, 0, atol=1e-16)

    for drift in drifts:
        assert np.isclose(drift.length, 2/3, atol=1e-16)

    # Finish the test here if we are not using knobs
    if not with_knobs:
        assert line.vars is None
        return

    # Change the knob values
    line.vars['knob_a'] = 2.0
    line.vars['knob_b'] = 3.0

    # Verify that the line has been adjusted correctly
    for elem in elems:
        assert np.isclose(elem.length, 1.5, atol=1e-16)
        expected_k1l = 0.5 * np.sqrt(2.2 ** 2 + 2.1 ** 2) * 3
        assert np.allclose(elem.knl, [0, expected_k1l / 2, 0, 0, 0], atol=1e-16)
        assert np.allclose(elem.ksl, 0, atol=1e-16)
        assert np.isclose(elem.hxl, 0, atol=1e-16)
        assert np.isclose(elem.hyl, 0, atol=1e-16)

    for drift in drifts:
        assert np.isclose(drift.length, 1, atol=1e-16)

<<<<<<< HEAD
@for_all_test_contexts
def test_fringe_implementations(test_context):

    fringe = xt.DipoleEdge(k=0.12, fint=100, hgap=0.035, model='full')

    line = xt.Line(elements=[fringe])
    line.particle_ref = xp.Particles(mass0=xp.PROTON_MASS_EV, beta0=0.5)
    line.build_tracker(_context=test_context)

    p0 = line.build_particles(px=0.5, py=0.001, y=0.01, delta=0.1)

    p_ng = p0.copy()
    p_ptc = p0.copy()

    R_ng = line.compute_one_turn_matrix_finite_differences(particle_on_co=p0.copy())
    line.track(p_ng)
    line.config.XTRACK_FRINGE_FROM_PTC = True
    R_ptc = line.compute_one_turn_matrix_finite_differences(particle_on_co=p0.copy())
    line.track(p_ptc)

    p_ng.move(_context=xo.context_default)
    p_ptc.move(_context=xo.context_default)

    assert np.isclose(p_ng.x, p_ptc.x, rtol=0, atol=1e-10)
    assert np.isclose(p_ng.px, p_ptc.px, rtol=0, atol=1e-12)
    assert np.isclose(p_ng.y, p_ptc.y, rtol=0, atol=1e-12)
    assert np.isclose(p_ng.py, p_ptc.py, rtol=0, atol=1e-12)
    assert np.isclose(p_ng.delta, p_ptc.delta, rtol=0, atol=1e-12)
    assert np.isclose(p_ng.s, p_ptc.s, rtol=0, atol=1e-12)
    assert np.isclose(p_ng.zeta, p_ptc.zeta, rtol=0, atol=1e-10)

    assert np.isclose(np.linalg.det(R_ng), 1, rtol=0, atol=1e-8) # Symplecticity check
    assert np.isclose(np.linalg.det(R_ptc), 1, rtol=0, atol=1e-8) # Symplecticity check


@for_all_test_contexts
def test_backtrack_with_bend_and_quadrupole(test_context):

    # Check bend
    b = xt.Bend(k0=0.2, h=0.1, length=1.0)
    line = xt.Line(elements=[b])
    line.particle_ref = xp.Particles(mass0=xp.PROTON_MASS_EV, beta0=0.5)
    line.reset_s_at_end_turn = False
    line.build_tracker(_context=test_context)

    p0 = line.build_particles(x=0.01, px=0.02, y=0.03, py=0.04,
                            zeta=0.05, delta=0.01)
    p1 = p0.copy(_context=test_context)
    line.track(p1)
    p2 = p1.copy(_context=test_context)
    line.track(p2, backtrack=True)
    p3 = p1.copy(_context=test_context)
    line.configure_bend_model(core='full')
    line.track(p3, backtrack=True)
    p3.move(_context=xo.context_default)
    assert np.all(p3.state == -30)
    p4 = p1.copy(_context=test_context)
    line.configure_bend_model(core='expanded')
    b.num_multipole_kicks = 3
    line.track(p4, backtrack=True)
    p4.move(_context=xo.context_default)
    assert np.all(p4.state == -31)

    # Same for quadrupole
    q = xt.Quadrupole(k1=0.2, length=1.0)
    line = xt.Line(elements=[q])
    line.particle_ref = xp.Particles(mass0=xp.PROTON_MASS_EV, beta0=0.5)
    line.reset_s_at_end_turn = False
    line.build_tracker(_context=test_context)
    p0 = line.build_particles(x=0.01, px=0.02, y=0.03, py=0.04,
                                zeta=0.05, delta=0.01)
    p1 = p0.copy(_context=test_context)
    line.track(p1)
    p2 = p1.copy(_context=test_context)
    line.track(p2, backtrack=True)
    p4 = p1.copy(_context=test_context)
    q.num_multipole_kicks = 4
    line.track(p4, backtrack=True)
    p4.move(_context=xo.context_default)
    assert np.all(p4.state == -31)
    de = xt.DipoleEdge(e1=0.1, k=3, fint=0.3)
    line = xt.Line(elements=[de])
    line.particle_ref = xp.Particles(mass0=xp.PROTON_MASS_EV, beta0=0.5)
    line.reset_s_at_end_turn = False
    line.build_tracker(_context=test_context)
    p0 = line.build_particles(x=0.01, px=0.02, y=0.03, py=0.04,
                                zeta=0.05, delta=0.01)
    p1 = p0.copy(_context=test_context)
    line.track(p1)
    p1.move(_context=xo.context_default)
    assert np.all(p1.state == 1)
    line.configure_bend_model(edge='full')
    p2 = p1.copy(_context=test_context)
    line.track(p2, backtrack=True)
    p2.move(_context=xo.context_default)
    assert np.all(p2.state == -32)
=======

def test_import_thick_with_apertures_and_slice():
    mad = Madx()

    mad.input("""
    k1=0.2;
    tilt=0.1;

    elm: sbend,
        k1:=k1,
        l=1,
        angle=0.1,
        tilt=0.2,
        apertype="rectellipse",
        aperture={0.1,0.2,0.11,0.22},
        aper_tol={0.1,0.2,0.3},
        aper_tilt:=tilt,
        aper_offset={0.2, 0.3};

    seq: sequence, l=1;
    elm: elm, at=0.5;
    endsequence;

    beam;
    use, sequence=seq;
    """)

    line = xt.Line.from_madx_sequence(
        sequence=mad.sequence.seq,
        allow_thick=True,
        install_apertures=True,
        deferred_expressions=True,
        use_compound_elements=True,
    )

    assert line.get_compound_subsequence('elm') == [
        'elm_entry', 'elm_aper_tilt_entry', 'elm_aper_offset_entry',
        'elm_aper',
        'elm_aper_offset_exit', 'elm_aper_tilt_exit',
        'elm_tilt_entry', 'elm_den', 'elm', 'elm_dex', 'elm_tilt_exit',
        'elm_exit',
    ]

    line.slice_thick_elements(slicing_strategies=[Strategy(Uniform(2))])

    assert line.get_compound_subsequence('elm') == [
        'elm_entry',                    # entry marker
        'elm_aper_tilt_entry..0',       # ┐
        'elm_aper_offset_entry..0',     # │
        'elm_aper..0',                  # ├ entry edge aperture
        'elm_aper_offset_exit..0',      # │
        'elm_aper_tilt_exit..0',        # ┘
        'elm_tilt_entry..0',            # ┐
        'elm_den',                      # ├ entry edge (+transform)
        'elm_tilt_exit..0',             # ┘
        'drift_elm..0',                 # drift 0
        'elm_aper_tilt_entry..1',       # ┐
        'elm_aper_offset_entry..1',     # │
        'elm_aper..1',                  # ├ slice 1 aperture
        'elm_aper_offset_exit..1',      # │
        'elm_aper_tilt_exit..1',        # ┘
        'elm_tilt_entry..1',            # ┐
        'elm..0',                       # ├ slice 0 (+transform)
        'elm_tilt_exit..1',             # ┘
        'drift_elm..1',                 # drift 1
        'elm_aper_tilt_entry..2',       # ┐
        'elm_aper_offset_entry..2',     # │
        'elm_aper..2',                  # ├ slice 2 aperture
        'elm_aper_offset_exit..2',      # │
        'elm_aper_tilt_exit..2',        # ┘
        'elm_tilt_entry..2',            # ┐
        'elm..1',                       # ├ slice 1 (+transform)
        'elm_tilt_exit..2',             # ┘
        'drift_elm..2',                 # drift 2
        'elm_aper_tilt_entry..3',       # ┐
        'elm_aper_offset_entry..3',     # │
        'elm_aper..3',                  # ├ exit edge aperture
        'elm_aper_offset_exit..3',      # │
        'elm_aper_tilt_exit..3',        # ┘
        'elm_tilt_entry..3',            # ┐
        'elm_dex',                      # ├ exit edge (+transform)
        'elm_tilt_exit..3',             # ┘
        'elm_exit',                     # exit marker
    ]
>>>>>>> 078bb687
<|MERGE_RESOLUTION|>--- conflicted
+++ resolved
@@ -493,7 +493,6 @@
     for drift in drifts:
         assert np.isclose(drift.length, 1, atol=1e-16)
 
-<<<<<<< HEAD
 @for_all_test_contexts
 def test_fringe_implementations(test_context):
 
@@ -590,7 +589,6 @@
     line.track(p2, backtrack=True)
     p2.move(_context=xo.context_default)
     assert np.all(p2.state == -32)
-=======
 
 def test_import_thick_with_apertures_and_slice():
     mad = Madx()
@@ -674,5 +672,4 @@
         'elm_dex',                      # ├ exit edge (+transform)
         'elm_tilt_exit..3',             # ┘
         'elm_exit',                     # exit marker
-    ]
->>>>>>> 078bb687
+    ]