--- conflicted
+++ resolved
@@ -547,11 +547,7 @@
     line.vars['on_x1'] = 130
     line.vars['on_x5'] = 130
 
-<<<<<<< HEAD
-    p = xp.Particles(
-=======
     p = xp.Particles(_context=test_context,
->>>>>>> 38c166a6
         p0c=7000e9, x=1e-4, px=1e-6, y=2e-4, py=3e-6, zeta=0.01, delta=1e-4)
 
     line.track(p, turn_by_turn_monitor='ONE_TURN_EBE')
