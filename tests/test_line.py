# copyright ############################### #
# This file is part of the Xtrack Package.  #
# Copyright (c) CERN, 2021.                 #
# ######################################### #

import numpy as np
import pytest
import xtrack as xt

def test_simplification_methods():

    line = xt.Line(
        elements=([xt.Drift(length=0)] # Start line marker
                    + [xt.Drift(length=1) for _ in range(5)]
                    + [xt.Drift(length=0)] # End line marker
            )
        )

    line.insert_element(element=xt.Cavity(), name="cav", at_s=3.3)
    line.merge_consecutive_drifts(inplace=True)
    assert line.get_length() == line.get_s_elements(mode='downstream')[-1] == 5
    assert np.isclose(line[1].length, 3.3, rtol=0, atol=1e-12)
    assert isinstance(line[2], xt.Cavity)
    assert np.isclose(line[3].length, 1.7, rtol=0, atol=1e-12)

    line.insert_element(element=xt.Drift(length=0), name="marker", at_s=3.3)
    assert len(line.element_names) == 6
    line.remove_zero_length_drifts(inplace=True)
    assert len(line.element_names) == 5

    line.insert_element(element=xt.Multipole(knl=[1, 0, 3], ksl=[0, 20, 0]), name="m1", at_s=3.3)
    line.insert_element(element=xt.Multipole(knl=[4, 2], ksl=[10, 40]), name="m2", at_s=3.3)
    assert len(line.element_names) == 7
    line.merge_consecutive_multipoles(inplace=True)
    assert len(line.element_names) == 6
    assert np.allclose(line[2].knl, [5,2,3], rtol=0, atol=1e-15)
    assert np.allclose(line[2].ksl, [10,60,0], rtol=0, atol=1e-15)

    line.remove_inactive_multipoles(inplace=True)
    assert len(line.element_names) == 6
    line[2].knl[:] = 0
    line[2].ksl[:] = 0
    line.remove_inactive_multipoles(inplace=True)
    assert len(line.element_names) == 5

def test_insert():

    line0 = xt.Line(
        elements = [xt.Drift(length=1) for _ in range(5)]
    )

    line = line0.copy()
    assert np.all(np.array([0,1,2,3,4]) == np.array(line.get_s_elements()))
    assert np.all(np.array([0,1,2,3,4]) == np.array(line.get_s_elements(mode='upstream')))
    assert np.all(np.array([1,2,3,4,5]) == np.array(line.get_s_elements(mode='downstream')))

    assert line.get_s_position(at_elements='e3') == 3.
    assert np.isscalar(line.get_s_position(at_elements='e3'))
    assert len(line.get_s_position(at_elements=['e3'])) == 1
    assert np.all(np.array([4,2]) == np.array(line.get_s_position(at_elements=['e4', 'e2'])))

    line.insert_element(element=xt.Cavity(), name="cav", at_s=3.3)
    assert line.get_length() == line.get_s_elements(mode='downstream')[-1] == 5
    assert line.get_s_position('cav') == 3.3
    assert len(line.elements) == 7

    line = line0.copy()
    line.insert_element(element=xt.Drift(length=0.2), at_s=0.11, name='inserted_drift')
    assert line.get_s_position('inserted_drift') == 0.11
    assert len(line.elements) == 7
    assert np.all([nn==nnref for nn, nnref in list(zip(line.element_names,
                ['e0_part0', 'inserted_drift', 'e0_part1', 'e1', 'e2', 'e3', 'e4']))])
    assert line.get_length() == line.get_s_elements(mode='downstream')[-1] == 5

    line = line0.copy()
    line.insert_element(element=xt.Drift(length=0.2), at_s=0.95, name='inserted_drift')
    assert line.get_s_position('inserted_drift') == 0.95
    assert len(line.elements) == 6
    assert np.all([nn==nnref for nn, nnref in list(zip(line.element_names,
                ['e0_part0', 'inserted_drift', 'e1_part1', 'e2', 'e3', 'e4']))])
    assert line.get_length() == line.get_s_elements(mode='downstream')[-1] == 5

    line = line0.copy()
    line.insert_element(element=xt.Drift(length=0.2), at_s=1.0, name='inserted_drift')
    assert line.get_s_position('inserted_drift') == 1.
    assert len(line.elements) == 6
    assert np.all([nn==nnref for nn, nnref in list(zip(line.element_names,
                ['e0', 'inserted_drift', 'e1_part1', 'e2', 'e3', 'e4']))])
    assert line.get_length() == line.get_s_elements(mode='downstream')[-1] == 5

    line = line0.copy()
    line.insert_element(element=xt.Drift(length=0.2), at_s=0.8, name='inserted_drift')
    assert line.get_s_position('inserted_drift') == 0.8
    assert len(line.elements) == 6
    assert np.all([nn==nnref for nn, nnref in list(zip(line.element_names,
                ['e0_part0', 'inserted_drift', 'e1', 'e2', 'e3', 'e4']))])
    assert line.get_length() == line.get_s_elements(mode='downstream')[-1] == 5

    line = line0.copy()
    line.insert_element(element=xt.LimitEllipse(a=1, b=1), at_s=2.1, name='aper')
    assert line.get_s_position('aper') == 2.1
    assert line.get_length() == line.get_s_elements(mode='downstream')[-1] == 5
    assert np.all([nn==nnref for nn, nnref in list(zip(line.element_names,
                ['e0', 'e1', 'e2_part0', 'aper', 'e2_part1', 'e3', 'e4']))])
    line.insert_element(element=xt.Drift(length=0.8), at_s=1.9, name="newdrift")
    assert line.get_s_position('newdrift') == 1.9
    assert np.all([nn==nnref for nn, nnref in list(zip(line.element_names,
                ['e0', 'e1_part0', 'newdrift', 'e2_part1_part1', 'e3', 'e4']))])

    # Check preservation of markers
    elements = []
    enames = []

    for ii in range(5):
        elements.append(xt.Drift(length=1))
        enames.append(f'd{ii}')
        elements.append(xt.Drift(length=0))
        enames.append(f'm{ii}')

    line = xt.Line(elements=elements, element_names=enames)
    line.insert_element(element=xt.Drift(length=1.), at_s=1.0, name='inserted_drift')
    assert line.get_s_position('inserted_drift') == 1.
    assert len(line.elements) == 10
    assert np.all([nn==nnref for nn, nnref in list(zip(line.element_names,
        ['d0', 'm0', 'inserted_drift', 'm1', 'd2', 'm2', 'd3', 'm3', 'd4', 'm4']))])
    assert line.get_length() == line.get_s_elements(mode='downstream')[-1] == 5

    line.insert_element(element=xt.Cavity(), at_s=3.0, name='cav0')
    line.insert_element(element=xt.Cavity(), at_s=3.0, name='cav1')
    assert len(line.elements) == 12
    assert np.all([nn==nnref for nn, nnref in list(zip(line.element_names,
        ['d0', 'm0', 'inserted_drift', 'm1', 'd2', 'cav1', 'cav0', 'm2', 'd3',
        'm3', 'd4', 'm4']))])
    assert line.get_length() == line.get_s_elements(mode='downstream')[-1] == 5
    assert line.get_s_position('cav0') == 3.
    assert line.get_s_position('cav1') == 3.

    line = xt.Line(elements=elements, element_names=enames)
    line.insert_element(element=xt.Drift(length=0.2), at_s=0.95, name='inserted_drift')
    assert line.get_s_position('inserted_drift') == 0.95
    assert len(line.elements) == 10
    assert np.all([nn==nnref for nn, nnref in list(zip(line.element_names,
                ['d0_part0', 'inserted_drift', 'd1_part1', 'm1', 'd2', 'm2', 'd3',
                'm3', 'd4', 'm4']))])
    assert line.get_length() == line.get_s_elements(mode='downstream')[-1] == 5

<<<<<<< HEAD
def test_to_pandas():

    line = xt.Line(elements=[
        xt.Drift(length=1), xt.Cavity(), xt.Drift(length=1)])

    df = line.to_pandas()

    assert tuple(df.columns) == (
                            'element_type', 's', 'name', 'isthick', 'element')
    assert len(df) == 3

def test_check_aperture():

    class ThickElement:

        length = 2.
        isthick = True

    line = xt.Line(
        elements={
            'dum': xt.Drift(length=0),
            'dr1': xt.Drift(length=1),
            'm1_ap': xt.LimitEllipse(a=1e-2, b=1e-2),
            'm1': xt.Multipole(knl=[1]),
            'dr2': xt.Drift(length=1),
            'm2': xt.Multipole(knl=[1]),
            'dr3': xt.Drift(length=1),
            'th1_ap_front': xt.LimitEllipse(a=1e-2, b=1e-2),
            'th1': ThickElement(),
            'th1_ap_back': xt.LimitEllipse(a=1e-2, b=1e-2),
            'dr4': xt.Drift(length=1),
            'th2': ThickElement(),
            'th2_ap_back': xt.LimitEllipse(a=1e-2, b=1e-2),
            'dr5': xt.Drift(length=1),
            'th3_ap_front': xt.LimitEllipse(a=1e-2, b=1e-2),
            'th3': ThickElement(),
            'dr6': xt.Drift(length=1),
        },
        element_names=['dr1', 'm1_ap', 'dum', 'm1', 'dr2', 'm2', 'dr3',
                       'th1_ap_front', 'dum', 'th1', 'dum', 'th1_ap_back',
                       'dr4', 'th2', 'th2_ap_back',
                       'dr5', 'th3_ap_front', 'th3'])
    df = line.check_aperture()

    expected_miss_upstream = [nn in ('m2', 'th2') for nn in df['name'].values]
    expected_miss_downstream = [nn in ('m1', 'm2', 'th3') for nn in df['name'].values]
    expected_problem_flag = np.array(expected_miss_upstream) | (df.isthick &
                                        np.array(expected_miss_downstream))

    assert np.all(df['misses_aperture_upstream'].values == expected_miss_upstream)
    assert np.all(df['misses_aperture_downstream'].values == expected_miss_downstream)
    assert np.all(df['has_aperture_problem'].values == expected_problem_flag)
=======

def test_to_dict():
    line = xt.Line(
        elements={
            'm': xt.Multipole(knl=[1, 2]),
            'd': xt.Drift(length=1),
        },
        element_names=['m', 'd', 'm', 'd']
    )
    result = line.to_dict()

    assert len(result['elements']) == 2
    assert result['element_names'] == ['m', 'd', 'm', 'd']

    assert result['elements']['m']['__class__'] == 'Multipole'
    assert (result['elements']['m']['knl'] == [1, 2]).all()

    assert result['elements']['d']['__class__'] == 'Drift'
    assert result['elements']['d']['length'] == 1


def test_from_dict_legacy():
    test_dict = {
        'elements': [
            {'__class__': 'Multipole', 'knl': [1, 2]},
            {'__class__': 'Drift', 'length': 1},
        ],
        'element_names': ['mn1', 'd1'],
    }
    result = xt.Line.from_dict(test_dict)

    assert len(result.elements) == 2

    assert isinstance(result.elements[0], xt.Multipole)
    assert (result.elements[0].knl == [1, 2]).all()

    assert isinstance(result.elements[1], xt.Drift)
    assert result.elements[1].length == 1

    assert result.element_names == ['mn1', 'd1']


def test_from_dict_current():
    test_dict = {
        'elements': {
            'mn': {
                '__class__': 'Multipole',
                'knl': [1, 2],
            },
            'ms': {
                '__class__': 'Multipole',
                'ksl': [3],
            },
            'd': {
                '__class__': 'Drift',
                'length': 4,
            },
        },
        'element_names': ['mn', 'd', 'ms', 'd']
    }
    line = xt.Line.from_dict(test_dict)

    assert line.element_names == ['mn', 'd', 'ms', 'd']
    mn, d1, ms, d2 = line.elements

    assert isinstance(mn, xt.Multipole)
    assert (mn.knl == [1, 2]).all()

    assert isinstance(ms, xt.Multipole)
    assert (ms.ksl == [3]).all()

    assert isinstance(d1, xt.Drift)
    assert d1.length == 4

    assert d2 is d1
>>>>>>> 2808eb49
<|MERGE_RESOLUTION|>--- conflicted
+++ resolved
@@ -144,7 +144,6 @@
                 'm3', 'd4', 'm4']))])
     assert line.get_length() == line.get_s_elements(mode='downstream')[-1] == 5
 
-<<<<<<< HEAD
 def test_to_pandas():
 
     line = xt.Line(elements=[
@@ -197,7 +196,6 @@
     assert np.all(df['misses_aperture_upstream'].values == expected_miss_upstream)
     assert np.all(df['misses_aperture_downstream'].values == expected_miss_downstream)
     assert np.all(df['has_aperture_problem'].values == expected_problem_flag)
-=======
 
 def test_to_dict():
     line = xt.Line(
@@ -272,5 +270,4 @@
     assert isinstance(d1, xt.Drift)
     assert d1.length == 4
 
-    assert d2 is d1
->>>>>>> 2808eb49
+    assert d2 is d1