--- conflicted
+++ resolved
@@ -4,11 +4,8 @@
 # ######################################### #
 
 import numpy as np
-<<<<<<< HEAD
-
-=======
+
 import xobjects as xo
->>>>>>> 92c25083
 import xtrack as xt
 
 def test_simplification_methods():
