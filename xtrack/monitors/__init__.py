--- conflicted
+++ resolved
@@ -1,8 +1,5 @@
 
 from .particles_monitor import *
 from .last_turns_monitor import *
-<<<<<<< HEAD
 from .beam_size_monitor import *
-=======
-from .beam_profile_monitor import *
->>>>>>> adafef9d
+from .beam_profile_monitor import *