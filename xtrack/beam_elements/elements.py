--- conflicted
+++ resolved
@@ -835,41 +835,6 @@
         'radiation_flag': xo.Int64,
         'length': xo.Float64,
         'm0': xo.Float64[6],
-        'm1': xo.Float64[36]}
-
-    def __init__(self, length = 0.0, m0 = None, m1 = None,radiation_flag=0,**nargs):
-        nargs['radiation_flag'] = radiation_flag
-        nargs['length'] = length
-        if m0 is None:
-            nargs['m0'] = np.zeros(6,dtype=np.float64)
-        else:
-            if len(np.shape(m0)) == 1 and np.shape(m0)[0] == 6:
-                nargs['m0'] = m0
-            else:
-                raise ValueError(f'Wrong shape for m0: {np.shape(m0)}')
-        if m1 is None:
-            nargs['m1'] = np.zeros(36,dtype=np.float64)
-        else:
-            if len(np.shape(m1)) == 2 and np.shape(m1)[0] == 6 and np.shape(m1)[1] == 6:
-                nargs['m1'] = m1.flatten('C')
-            elif len(np.shape(m1)) == 1 and np.shape(m1)[0] == 36:
-                nargs['m1'] = m1
-            else:
-                raise ValueError(f'Wrong shape for m1: {np.shape(m1)}')
-        super().__init__(**nargs)
-
-<<<<<<< HEAD
-=======
-EnergyChange.XoStruct.extra_sources = [
-        _pkg_root.joinpath('beam_elements/elements_src/energychange.h')]
-
-class FirstOrderTaylorMap(BeamElement):
-    isthick = True
-
-    _xofields={
-        'radiation_flag': xo.Int64,
-        'length': xo.Float64,
-        'm0': xo.Float64[6],
         'm1': xo.Float64[6,6]}
 
     def __init__(self, length = 0.0, m0 = None, m1 = None,radiation_flag=0,**nargs):
@@ -891,15 +856,9 @@
                 raise ValueError(f'Wrong shape for m1: {np.shape(m1)}')
         super().__init__(**nargs)
 
->>>>>>> 7e425d80
 FirstOrderTaylorMap.XoStruct.extra_sources = [
         xp.general._pkg_root.joinpath('random_number_generator/rng_src/base_rng.h'),
         xp.general._pkg_root.joinpath('random_number_generator/rng_src/local_particle_rng.h'),
         _pkg_root.joinpath('headers/constants.h'),
         _pkg_root.joinpath('headers/synrad_spectrum.h'),
-<<<<<<< HEAD
-        _pkg_root.joinpath('beam_elements/elements_src/firstordertaylormap.h')]
-=======
-        _pkg_root.joinpath('beam_elements/elements_src/firstordertaylormap.h')]
-
->>>>>>> 7e425d80
+        _pkg_root.joinpath('beam_elements/elements_src/firstordertaylormap.h')]