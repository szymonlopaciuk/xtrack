# copyright ############################### #
# This file is part of the Xtrack Package.  #
# Copyright (c) CERN, 2021.                 #
# ######################################### #

import logging
import warnings
from functools import partial
from operator import ne
import numpy as np

import xobjects as xo
import xpart as xp

from scipy.optimize import fsolve, minimize
from scipy.constants import c as clight

from . import linear_normal_form as lnf
from .general import Table

import xtrack as xt # To avoid circular imports

DEFAULT_STEPS_R_MATRIX = {
    'dx':1e-7, 'dpx':1e-10,
    'dy':1e-7, 'dpy':1e-10,
    'dzeta':1e-6, 'ddelta':1e-7
}

DEFAULT_CO_SEARCH_TOL = [1e-12, 1e-12, 1e-12, 1e-12, 1e-5, 1e-12]

log = logging.getLogger(__name__)

def twiss_from_tracker(tracker, particle_ref=None, method='6d',
        particle_on_co=None, R_matrix=None, W_matrix=None,
        delta0=None, zeta0=None,
        r_sigma=0.01, nemitt_x=1e-6, nemitt_y=2.5e-6,
        delta_disp=1e-5, delta_chrom = 1e-4,
        particle_co_guess=None, steps_r_matrix=None,
        co_search_settings=None, at_elements=None, at_s=None,
        continue_on_closed_orbit_error=False,
        freeze_longitudinal=False,
        values_at_element_exit=False,
        radiation_method='full',
        eneloss_and_damping=False,
        ele_start=None, ele_stop=None, twiss_init=None,
        skip_global_quantities=False,
        matrix_responsiveness_tol=None,
        matrix_stability_tol=None,
        symplectify=False,
        reverse=False,
        use_full_inverse=None
        ):

    assert method in ['6d', '4d'], 'Method must be `6d` or `4d`'

    if matrix_responsiveness_tol is None:
        matrix_responsiveness_tol = tracker.matrix_responsiveness_tol
    if matrix_stability_tol is None:
        matrix_stability_tol = tracker.matrix_stability_tol

    if tracker._radiation_model is not None:
        matrix_stability_tol = None
        if use_full_inverse is None:
            use_full_inverse = True

    if particle_ref is None:
        if particle_co_guess is None and hasattr(tracker, 'particle_ref'):
            particle_ref = tracker.particle_ref

    if tracker.iscollective:
        warnings.warn(
            'The tracker has collective elements.\n'
            'In the twiss computation collective elements are'
            ' replaced by drifts')
        tracker = tracker._supertracker

    if particle_ref is None and particle_co_guess is None:
        raise ValueError(
            "Either `particle_ref` or `particle_co_guess` must be provided")

    if method == '4d' and delta0 is None:
        delta0 = 0

    if freeze_longitudinal:
        kwargs = locals().copy()
        kwargs.pop('freeze_longitudinal')

        with xt.freeze_longitudinal(tracker):
            return twiss_from_tracker(**kwargs)

    if radiation_method != 'full':
        kwargs = locals().copy()
        kwargs.pop('radiation_method')
        assert radiation_method in ['full', 'kick_as_co', 'scale_as_co']
        assert freeze_longitudinal is False
        with xt.tracker._preserve_config(tracker):
            if radiation_method == 'kick_as_co':
                assert isinstance(tracker._context, xo.ContextCpu) # needs to be serial
                assert eneloss_and_damping is False
                tracker.config.XTRACK_SYNRAD_KICK_SAME_AS_FIRST = True
            elif radiation_method == 'scale_as_co':
                assert isinstance(tracker._context, xo.ContextCpu) # needs to be serial
                tracker.config.XTRACK_SYNRAD_SCALE_SAME_AS_FIRST = True
            res = twiss_from_tracker(**kwargs)
        return res

    if at_s is not None:
        # Get all arguments
        kwargs = locals().copy()
        if np.isscalar(at_s):
            at_s = [at_s]
        assert at_elements is None
        (auxtracker, names_inserted_markers
            ) = _build_auxiliary_tracker_with_extra_markers(
            tracker=tracker, at_s=at_s, marker_prefix='inserted_twiss_marker')
        kwargs.pop('tracker')
        kwargs.pop('at_s')
        kwargs.pop('at_elements')
        kwargs.pop('matrix_responsiveness_tol')
        kwargs.pop('matrix_stability_tol')
        return twiss_from_tracker(tracker=auxtracker,
                        at_elements=names_inserted_markers,
                        matrix_responsiveness_tol=matrix_responsiveness_tol,
                        matrix_stability_tol=matrix_stability_tol,
                        **kwargs)

    mux0 = 0
    muy0 = 0
    muzeta0 = 0
    if ele_start is not None or ele_stop is not None:
        if ele_start is not None and ele_stop is None:
            raise ValueError(
                'ele_stop must be specified if ele_start is not 0')
        elif ele_start is None and ele_stop is not None:
            raise ValueError(
                'ele_start must be specified if ele_stop is not None')
        assert twiss_init is not None, (
            'twiss_init must be provided if ele_start and ele_stop are used')

        if isinstance(ele_start, str):
            ele_start = tracker.line.element_names.index(ele_start)
        if isinstance(ele_stop, str):
            ele_stop = tracker.line.element_names.index(ele_stop)

        assert twiss_init.element_name == tracker.line.element_names[ele_start]
        particle_on_co = twiss_init.particle_on_co.copy()
        W_matrix = twiss_init.W_matrix
        skip_global_quantities = True
        mux0 = twiss_init.mux
        muy0 = twiss_init.muy
        muzeta0 = twiss_init.muzeta
    else:
        ele_start = 0

    twiss_res = TwissTable()

    if particle_on_co is not None:
        part_on_co = particle_on_co
    else:
        part_on_co = tracker.find_closed_orbit(
                                particle_co_guess=particle_co_guess,
                                particle_ref=particle_ref,
                                co_search_settings=co_search_settings,
                                continue_on_closed_orbit_error=continue_on_closed_orbit_error,
                                delta0=delta0,
                                zeta0=zeta0)

    if W_matrix is not None:
        W = W_matrix
        RR = None
    else:
        if R_matrix is not None:
            RR = R_matrix
        else:
            RR = tracker.compute_one_turn_matrix_finite_differences(
                                                steps_r_matrix=steps_r_matrix,
                                                particle_on_co=part_on_co)

        W, _, _ = lnf.compute_linear_normal_form(
                                RR, only_4d_block=(method == '4d'),
                                symplectify=symplectify,
                                responsiveness_tol=matrix_responsiveness_tol,
                                stability_tol=matrix_stability_tol)

    if method == '4d' and W_matrix is None: # the matrix was not provided by the user
        p_disp_minus = tracker.find_closed_orbit(
                            particle_co_guess=particle_co_guess,
                            particle_ref=particle_ref,
                            co_search_settings=co_search_settings,
                            continue_on_closed_orbit_error=continue_on_closed_orbit_error,
                            delta0=delta0-delta_disp,
                            zeta0=zeta0)
        p_disp_plus = tracker.find_closed_orbit(particle_co_guess=particle_co_guess,
                            particle_ref=particle_ref,
                            co_search_settings=co_search_settings,
                            continue_on_closed_orbit_error=continue_on_closed_orbit_error,
                            delta0=delta0+delta_disp,
                            zeta0=zeta0)
        p_disp_minus.move(_context=xo.context_default)
        p_disp_plus.move(_context=xo.context_default)
        dx_dpzeta = ((p_disp_plus.x[0] - p_disp_minus.x[0])
                     /(p_disp_plus.ptau[0] - p_disp_minus.ptau[0]))*part_on_co._xobject.beta0[0]
        dpx_dpzeta = ((p_disp_plus.px[0] - p_disp_minus.px[0])
                     /(p_disp_plus.ptau[0] - p_disp_minus.ptau[0]))*part_on_co._xobject.beta0[0]
        dy_dpzeta = ((p_disp_plus.y[0] - p_disp_minus.y[0])
                     /(p_disp_plus.ptau[0] - p_disp_minus.ptau[0]))*part_on_co._xobject.beta0[0]
        dpy_dpzeta = ((p_disp_plus.py[0] - p_disp_minus.py[0])
                      /(p_disp_plus.ptau[0] - p_disp_minus.ptau[0]))*part_on_co._xobject.beta0[0]

        W[4:, :] = 0
        W[:, 4:] = 0
        W[4, 4] = 1
        W[5, 5] = 1
        W[0, 5] = dx_dpzeta
        W[1, 5] = dpx_dpzeta
        W[2, 5] = dy_dpzeta
        W[3, 5] = dpy_dpzeta

    twiss_res_element_by_element = _propagate_optics(
        tracker=tracker,
        W_matrix=W,
        particle_on_co=part_on_co,
        mux0=mux0, muy0=muy0, muzeta0=muzeta0,
        ele_start=ele_start, ele_stop=ele_stop,
        nemitt_x=nemitt_x,
        nemitt_y=nemitt_y,
        r_sigma=r_sigma,
        delta_disp=delta_disp,
        use_full_inverse=use_full_inverse)
    twiss_res.update(twiss_res_element_by_element)
    twiss_res._ebe_fields = twiss_res_element_by_element.keys()

    twiss_res.particle_on_co = part_on_co.copy(_context=xo.context_default)

    circumference = tracker._tracker_data.line_length
    twiss_res['circumference'] = circumference

    if not skip_global_quantities:

        s_vect = twiss_res_element_by_element['s']
        mux = twiss_res_element_by_element['mux']
        muy = twiss_res_element_by_element['muy']

        dqx, dqy = _compute_chromaticity(
            tracker=tracker,
            W_matrix=W, method=method,
            particle_on_co=part_on_co,
            delta_chrom=delta_chrom,
            tune_x=mux[-1], tune_y=muy[-1],
            nemitt_x=nemitt_x, nemitt_y=nemitt_y,
            matrix_responsiveness_tol=matrix_responsiveness_tol,
            matrix_stability_tol=matrix_stability_tol,
            symplectify=symplectify, steps_r_matrix=steps_r_matrix)

        dzeta = twiss_res_element_by_element['dzeta']
        qs = np.abs(twiss_res_element_by_element['muzeta'][-1])
        eta = -dzeta[-1]/circumference
        alpha = eta + 1/part_on_co._xobject.gamma0[0]**2

        beta0 = part_on_co._xobject.beta0[0]
        T_rev = circumference/clight/beta0
        betz0 = W[4, 4]**2 + W[4, 5]**2
        ptau_co = twiss_res_element_by_element['ptau']

        # Coupling
        r1 = (np.sqrt(twiss_res_element_by_element['bety1'])/
              np.sqrt(twiss_res_element_by_element['betx1']))
        r2 = (np.sqrt(twiss_res_element_by_element['betx2'])/
              np.sqrt(twiss_res_element_by_element['bety2']))

        # Coupling (https://arxiv.org/pdf/2005.02753.pdf)
        cmin_arr = (2 * np.sqrt(r1*r2) *
                    np.abs(np.mod(mux[-1], 1) - np.mod(muy[-1], 1))
                    /(1 + r1 * r2))
        c_minus = np.trapz(cmin_arr, s_vect)/(circumference)
        c_r1_avg = np.trapz(r1, s_vect)/(circumference)
        c_r2_avg = np.trapz(r2, s_vect)/(circumference)
        twiss_res.update({
            'qx': mux[-1], 'qy': muy[-1], 'qs': qs, 'dqx': dqx, 'dqy': dqy,
            'slip_factor': eta, 'momentum_compaction_factor': alpha, 'betz0': betz0,
            'circumference': circumference, 'T_rev': T_rev,
            'particle_on_co':part_on_co.copy(_context=xo.context_default),
            'c_minus': c_minus, 'c_r1_avg': c_r1_avg, 'c_r2_avg': c_r2_avg
        })
        if hasattr(part_on_co, '_fsolve_info'):
            twiss_res['particle_on_co']._fsolve_info = part_on_co._fsolve_info
        else:
            twiss_res['particle_on_co']._fsolve_info = None

        twiss_res['R_matrix'] = RR

        if method == '4d':
            twiss_res.qs = 0
            twiss_res.muzeta[:] = 0

        if eneloss_and_damping:
            assert RR is not None
            eneloss_damp_res = _compute_eneloss_and_damping_rates(
                particle_on_co=part_on_co, R_matrix=RR, ptau_co=ptau_co, T_rev=T_rev)
            twiss_res.update(eneloss_damp_res)

    if values_at_element_exit:
        for nn, vv in twiss_res_element_by_element.items():
            twiss_res[nn] = vv[1:]
        twiss_res['values_at'] = 'exit'
    else:
        twiss_res['values_at'] = 'entry'

    if at_elements is not None:
        twiss_res._keep_only_elements(at_elements)

    if reverse:
        twiss_res = twiss_res.reverse()

    return twiss_res

def _propagate_optics(tracker, W_matrix, particle_on_co,
                      mux0, muy0, muzeta0,
                      ele_start, ele_stop,
                      nemitt_x, nemitt_y, r_sigma, delta_disp,
                      use_full_inverse):

    ctx2np = tracker._context.nparray_from_context_array

    gemitt_x = nemitt_x/particle_on_co._xobject.beta0[0]/particle_on_co._xobject.gamma0[0]
    gemitt_y = nemitt_y/particle_on_co._xobject.beta0[0]/particle_on_co._xobject.gamma0[0]
    scale_transverse_x = np.sqrt(gemitt_x)*r_sigma
    scale_transverse_y = np.sqrt(gemitt_y)*r_sigma
    scale_longitudinal = delta_disp
    scale_eigen = min(scale_transverse_x, scale_transverse_y, scale_longitudinal)


    context = tracker._context
    part_for_twiss = xp.build_particles(_context=context,
                        particle_ref=particle_on_co, mode='shift',
                        x=  list(W_matrix[0, :] * scale_eigen) + [0],
                        px= list(W_matrix[1, :] * scale_eigen) + [0],
                        y=  list(W_matrix[2, :] * scale_eigen) + [0],
                        py= list(W_matrix[3, :] * scale_eigen) + [0],
                        zeta = list(W_matrix[4, :] * scale_eigen) + [0],
                        delta = list(W_matrix[5, :] * scale_eigen) + [0],
                        )

    part_disp = xp.build_particles(
        _context=context,
        x_norm=0,
        zeta=particle_on_co._xobject.zeta[0],
        delta=np.array([-delta_disp, +delta_disp])+particle_on_co._xobject.delta[0],
        particle_on_co=particle_on_co,
        nemitt_x=nemitt_x, nemitt_y=nemitt_y,
        W_matrix=W_matrix)

    part_for_twiss = xp.Particles.merge([part_for_twiss, part_disp])
    part_for_twiss.s = particle_on_co._xobject.s[0]
    part_for_twiss.at_element = particle_on_co._xobject.at_element[0]
    i_start = part_for_twiss._xobject.at_element[0]

    assert np.all(ctx2np(part_for_twiss.at_turn) == 0)
    tracker.track(part_for_twiss, turn_by_turn_monitor='ONE_TURN_EBE',
                  ele_start=ele_start, ele_stop=ele_stop)
    assert np.all(ctx2np(part_for_twiss.state) == 1), (
        'Some test particles were lost during twiss!')
    i_stop = part_for_twiss._xobject.at_element[0] + (
        part_for_twiss._xobject.at_turn[0] * len(tracker.line.element_names))

    x_co = tracker.record_last_track.x[6, i_start:i_stop+1].copy()
    y_co = tracker.record_last_track.y[6, i_start:i_stop+1].copy()
    px_co = tracker.record_last_track.px[6, i_start:i_stop+1].copy()
    py_co = tracker.record_last_track.py[6, i_start:i_stop+1].copy()
    zeta_co = tracker.record_last_track.zeta[6, i_start:i_stop+1].copy()
    delta_co = tracker.record_last_track.delta[6, i_start:i_stop+1].copy()
    ptau_co = tracker.record_last_track.ptau[6, i_start:i_stop+1].copy()
    s_co = tracker.record_last_track.s[6, i_start:i_stop+1].copy()

    x_disp_minus = tracker.record_last_track.x[7, i_start:i_stop+1].copy()
    y_disp_minus = tracker.record_last_track.y[7, i_start:i_stop+1].copy()
    zeta_disp_minus = tracker.record_last_track.zeta[7, i_start:i_stop+1].copy()
    px_disp_minus = tracker.record_last_track.px[7, i_start:i_stop+1].copy()
    py_disp_minus = tracker.record_last_track.py[7, i_start:i_stop+1].copy()
    delta_disp_minus = tracker.record_last_track.delta[7, i_start:i_stop+1].copy()

    x_disp_plus = tracker.record_last_track.x[8, i_start:i_stop+1].copy()
    y_disp_plus = tracker.record_last_track.y[8, i_start:i_stop+1].copy()
    zeta_disp_plus = tracker.record_last_track.zeta[8, i_start:i_stop+1].copy()
    px_disp_plus = tracker.record_last_track.px[8, i_start:i_stop+1].copy()
    py_disp_plus = tracker.record_last_track.py[8, i_start:i_stop+1].copy()
    delta_disp_plus = tracker.record_last_track.delta[8, i_start:i_stop+1].copy()

    dx = (x_disp_plus-x_disp_minus)/(delta_disp_plus - delta_disp_minus)
    dy = (y_disp_plus-y_disp_minus)/(delta_disp_plus - delta_disp_minus)
    dzeta = (zeta_disp_plus-zeta_disp_minus)/(delta_disp_plus - delta_disp_minus)
    dpx = (px_disp_plus-px_disp_minus)/(delta_disp_plus - delta_disp_minus)
    dpy = (py_disp_plus-py_disp_minus)/(delta_disp_plus - delta_disp_minus)

    Ws = np.zeros(shape=(len(s_co), 6, 6), dtype=np.float64)
    Ws[:, 0, :] = (tracker.record_last_track.x[:6, i_start:i_stop+1] - x_co).T / scale_eigen
    Ws[:, 1, :] = (tracker.record_last_track.px[:6, i_start:i_stop+1] - px_co).T / scale_eigen
    Ws[:, 2, :] = (tracker.record_last_track.y[:6, i_start:i_stop+1] - y_co).T / scale_eigen
    Ws[:, 3, :] = (tracker.record_last_track.py[:6, i_start:i_stop+1] - py_co).T / scale_eigen
    Ws[:, 4, :] = (tracker.record_last_track.zeta[:6, i_start:i_stop+1] - zeta_co).T / scale_eigen
    Ws[:, 5, :] = (tracker.record_last_track.ptau[:6, i_start:i_stop+1] - ptau_co).T / particle_on_co._xobject.beta0[0] / scale_eigen

    # Re normalize eigenvectors (needed when radiation is present)
    _renormalize_eigenvectors(Ws)

    # Rotate eigenvectors to the Courant-Snyder basis
    phix = np.arctan2(Ws[:, 0, 1], Ws[:, 0, 0])
    phiy = np.arctan2(Ws[:, 2, 3], Ws[:, 2, 2])
    phizeta = np.arctan2(Ws[:, 4, 5], Ws[:, 4, 4])

    v1 = Ws[:, :, 0] + 1j * Ws[:, :, 1]
    v2 = Ws[:, :, 2] + 1j * Ws[:, :, 3]
    v3 = Ws[:, :, 4] + 1j * Ws[:, :, 5]
    for ii in range(6):
        v1[:, ii] *= np.exp(-1j * phix)
        v2[:, ii] *= np.exp(-1j * phiy)
        v3[:, ii] *= np.exp(-1j * phizeta)
    Ws[:, :, 0] = np.real(v1)
    Ws[:, :, 1] = np.imag(v1)
    Ws[:, :, 2] = np.real(v2)
    Ws[:, :, 3] = np.imag(v2)
    Ws[:, :, 4] = np.real(v3)
    Ws[:, :, 5] = np.imag(v3)

    # Computation of twiss parameters

    if use_full_inverse:
        betx, alfx, gamx, bety, alfy, gamy, bety1, betx2 = _extract_twiss_parameters_with_inverse(Ws)
    else:
        betx = Ws[:, 0, 0]**2 + Ws[:, 0, 1]**2
        bety = Ws[:, 2, 2]**2 + Ws[:, 2, 3]**2

        gamx = Ws[:, 1, 0]**2 + Ws[:, 1, 1]**2
        gamy = Ws[:, 3, 2]**2 + Ws[:, 3, 3]**2

        alfx = - Ws[:, 0, 0] * Ws[:, 1, 0] - Ws[:, 0, 1] * Ws[:, 1, 1]
        alfy = - Ws[:, 2, 2] * Ws[:, 3, 2] - Ws[:, 2, 3] * Ws[:, 3, 3]

        bety1 = Ws[:, 2, 0]**2 + Ws[:, 2, 1]**2
        betx2 = Ws[:, 0, 2]**2 + Ws[:, 0, 3]**2

    betx1 = betx
    bety2 = bety

    mux = np.unwrap(phix)/2/np.pi
    muy = np.unwrap(phiy)/2/np.pi
    muzeta = np.unwrap(phizeta)/2/np.pi

    mux = mux - mux[0] + mux0
    muy = muy - muy[0] + muy0
    muzeta = muzeta - muzeta[0] + muzeta0

    mux = np.abs(mux)
    muy = np.abs(muy)

    W_matrix = [Ws[ii, :, :] for ii in range(len(s_co))]

    twiss_res_element_by_element = {
        'name': tracker.line.element_names[i_start:i_stop] + ('_end_point',),
        's': s_co,
        'x': x_co,
        'px': px_co,
        'y': y_co,
        'py': py_co,
        'zeta': zeta_co,
        'delta': delta_co,
        'ptau': ptau_co,
        'betx': betx,
        'bety': bety,
        'alfx': alfx,
        'alfy': alfy,
        'gamx': gamx,
        'gamy': gamy,
        'dx': dx,
        'dpx': dpx,
        'dy': dy,
        'dzeta': dzeta,
        'dpy': dpy,
        'mux': mux,
        'muy': muy,
        'muzeta': muzeta,
        'W_matrix': W_matrix,
        'betx1': betx1,
        'bety1': bety1,
        'betx2': betx2,
        'bety2': bety2,
    }

    return twiss_res_element_by_element

def _compute_chromaticity(tracker, W_matrix, particle_on_co, delta_chrom,
                    tune_x, tune_y,
                    nemitt_x, nemitt_y, matrix_responsiveness_tol,
                    matrix_stability_tol, symplectify, steps_r_matrix,
                    method='6d'
                    ):

    context = tracker._context

    part_chrom_plus = xp.build_particles(
                _context=context,
                x_norm=0,
                zeta=particle_on_co._xobject.zeta[0], delta=delta_chrom,
                particle_on_co=particle_on_co,
                nemitt_x=nemitt_x, nemitt_y=nemitt_y,
                W_matrix=W_matrix)
    RR_chrom_plus = tracker.compute_one_turn_matrix_finite_differences(
                                        particle_on_co=part_chrom_plus.copy(),
                                        steps_r_matrix=steps_r_matrix)
    (WW_chrom_plus, WWinv_chrom_plus, Rot_chrom_plus
        ) = lnf.compute_linear_normal_form(RR_chrom_plus,
                            only_4d_block=method=='4d',
                            responsiveness_tol=matrix_responsiveness_tol,
                            stability_tol=matrix_stability_tol,
                            symplectify=symplectify)
    qx_chrom_plus = np.angle(np.linalg.eig(Rot_chrom_plus)[0][0])/(2*np.pi)
    qy_chrom_plus = np.angle(np.linalg.eig(Rot_chrom_plus)[0][2])/(2*np.pi)

    part_chrom_minus = xp.build_particles(
                _context=context,
                x_norm=0,
                zeta=particle_on_co._xobject.zeta[0], delta=-delta_chrom,
                particle_on_co=particle_on_co,
                nemitt_x=nemitt_x, nemitt_y=nemitt_y,
                W_matrix=W_matrix)
    RR_chrom_minus = tracker.compute_one_turn_matrix_finite_differences(
                                        particle_on_co=part_chrom_minus.copy(),
                                        steps_r_matrix=steps_r_matrix)
    (WW_chrom_minus, WWinv_chrom_minus, Rot_chrom_minus
        ) = lnf.compute_linear_normal_form(RR_chrom_minus,
                            only_4d_block=(method=='4d'),
                            symplectify=symplectify,
                            stability_tol=matrix_stability_tol,
                            responsiveness_tol=matrix_responsiveness_tol)
    qx_chrom_minus = np.angle(np.linalg.eig(Rot_chrom_minus)[0][0])/(2*np.pi)
    qy_chrom_minus = np.angle(np.linalg.eig(Rot_chrom_minus)[0][2])/(2*np.pi)

    dist_from_half_integer_x = np.modf(tune_x)[0] - 0.5
    dist_from_half_integer_y = np.modf(tune_y)[0] - 0.5

    if np.abs(qx_chrom_plus - qx_chrom_minus) > np.abs(dist_from_half_integer_x):
        raise NotImplementedError(
                "Qx too close to half integer, impossible to evaluate Q'x")
    if np.abs(qy_chrom_plus - qy_chrom_minus) > np.abs(dist_from_half_integer_y):
        raise NotImplementedError(
                "Qy too close to half integer, impossible to evaluate Q'y")

    dqx = (qx_chrom_plus - qx_chrom_minus)/delta_chrom/2
    dqy = (qy_chrom_plus - qy_chrom_minus)/delta_chrom/2

    if dist_from_half_integer_x > 0:
        dqx = -dqx

    if dist_from_half_integer_y > 0:
        dqy = -dqy

    return dqx, dqy


def _compute_eneloss_and_damping_rates(particle_on_co, R_matrix, ptau_co, T_rev):
    diff_ptau = np.diff(ptau_co)
    eloss_turn = -sum(diff_ptau[diff_ptau<0]) * particle_on_co._xobject.p0c[0]

    # Get eigenvalues
    w0, v0 = np.linalg.eig(R_matrix)

    # Sort eigenvalues
    indx = [
        int(np.floor(np.argmax(np.abs(v0[:, 2*ii]))/2)) for ii in range(3)]
    eigenvals = np.array([w0[ii*2] for ii in indx])

    # Damping constants and partition numbers
    energy0 = particle_on_co.mass0 * particle_on_co._xobject.gamma0[0]
    damping_constants_turns = -np.log(np.abs(eigenvals))
    damping_constants_s = damping_constants_turns / T_rev
    partition_numbers = (
        damping_constants_turns* 2 * energy0/eloss_turn)

    eneloss_damp_res = {
        'eneloss_turn': eloss_turn,
        'damping_constants_turns': damping_constants_turns,
        'damping_constants_s':damping_constants_s,
        'partition_numbers': partition_numbers
    }

    return eneloss_damp_res

class ClosedOrbitSearchError(Exception):
    pass

def find_closed_orbit(tracker, particle_co_guess=None, particle_ref=None,
                      co_search_settings=None, delta_zeta=0,
                      delta0=None, zeta0=None,
                      continue_on_closed_orbit_error=False):

    if particle_co_guess is None:
        if particle_ref is None:
            if tracker.particle_ref is not None:
                particle_ref = tracker.particle_ref
            else:
                raise ValueError(
                    "Either `particle_co_guess` or `particle_ref` must be provided")

        particle_co_guess = particle_ref.copy()
        particle_co_guess.x = 0
        particle_co_guess.px = 0
        particle_co_guess.y = 0
        particle_co_guess.py = 0
        particle_co_guess.zeta = 0
        particle_co_guess.delta = 0
        particle_co_guess.s = 0
        particle_co_guess.at_element = 0
        particle_co_guess.at_turn = 0
    else:
        particle_ref = particle_co_guess

    if co_search_settings is None:
        co_search_settings = {}

    co_search_settings = co_search_settings.copy()
    if 'xtol' not in co_search_settings.keys():
        co_search_settings['xtol'] = 1e-6 # Relative error between calls

    particle_co_guess = particle_co_guess.copy(
                        _context=tracker._buffer.context)

    for shift_factor in [0, 1.]: # if not found at first attempt we shift slightly the starting point
        if shift_factor>0:
            log.warning('Need second attempt on closed orbit search')

        x0=np.array([particle_co_guess._xobject.x[0] + shift_factor * 1e-5,
                    particle_co_guess._xobject.px[0] + shift_factor * 1e-7,
                    particle_co_guess._xobject.y[0] + shift_factor * 1e-5,
                    particle_co_guess._xobject.py[0] + shift_factor * 1e-7,
                    particle_co_guess._xobject.zeta[0] + shift_factor * 1e-4,
                    particle_co_guess._xobject.delta[0] + shift_factor * 1e-5])
        if delta0 is not None and zeta0 is None:
            x0[5] = delta0
            _error_for_co = _error_for_co_search_4d_delta0
        elif delta0 is None and zeta0 is not None:
            x0[4] = zeta0
            _error_for_co = _error_for_co_search_4d_zeta0
        elif delta0 is not None and zeta0 is not None:
            _error_for_co = _error_for_co_search_4d_delta0_zeta0
        else:
            _error_for_co = _error_for_co_search_6d
        if zeta0 is not None:
            x0[4] = zeta0
        if np.all(np.abs(_error_for_co(x0, particle_co_guess, tracker, delta_zeta, delta0, zeta0))
                    < DEFAULT_CO_SEARCH_TOL):
            res = x0
            fsolve_info = 'taken_guess'
            ier = 1
            break

        (res, infodict, ier, mesg
            ) = fsolve(lambda p: _error_for_co(p, particle_co_guess, tracker, delta_zeta, delta0, zeta0),
                x0=x0,
                full_output=True,
                **co_search_settings)
        fsolve_info = {
            'res': res, 'info': infodict, 'ier': ier, 'mesg': mesg}
        if ier == 1:
            break

    if ier != 1 and not(continue_on_closed_orbit_error):
        raise ClosedOrbitSearchError

    particle_on_co = particle_co_guess.copy()
    particle_on_co.x = res[0]
    particle_on_co.px = res[1]
    particle_on_co.y = res[2]
    particle_on_co.py = res[3]
    particle_on_co.zeta = res[4]
    particle_on_co.delta = res[5]

    particle_on_co._fsolve_info = fsolve_info

    return particle_on_co

def _one_turn_map(p, particle_ref, tracker, delta_zeta):
    part = particle_ref.copy()
    part.x = p[0]
    part.px = p[1]
    part.y = p[2]
    part.py = p[3]
    part.zeta = p[4] + delta_zeta
    part.delta = p[5]

    tracker.track(part)
    p_res = np.array([
           part._xobject.x[0],
           part._xobject.px[0],
           part._xobject.y[0],
           part._xobject.py[0],
           part._xobject.zeta[0],
           part._xobject.delta[0]])
    return p_res

def _error_for_co_search_6d(p, particle_co_guess, tracker, delta_zeta, delta0, zeta0):
    return p - _one_turn_map(p, particle_co_guess, tracker, delta_zeta)

def _error_for_co_search_4d_delta0(p, particle_co_guess, tracker, delta_zeta, delta0, zeta0):
    one_turn_res = _one_turn_map(p, particle_co_guess, tracker, delta_zeta)
    return np.array([
        p[0] - one_turn_res[0],
        p[1] - one_turn_res[1],
        p[2] - one_turn_res[2],
        p[3] - one_turn_res[3],
        0,
        p[5] - delta0])

def _error_for_co_search_4d_zeta0(p, particle_co_guess, tracker, delta_zeta, delta0, zeta0):
    one_turn_res = _one_turn_map(p, particle_co_guess, tracker, delta_zeta)
    return np.array([
        p[0] - one_turn_res[0],
        p[1] - one_turn_res[1],
        p[2] - one_turn_res[2],
        p[3] - one_turn_res[3],
        p[4] - zeta0,
        0])

def _error_for_co_search_4d_delta0_zeta0(p, particle_co_guess, tracker, delta_zeta, delta0, zeta0):
    one_turn_res = _one_turn_map(p, particle_co_guess, tracker, delta_zeta)
    return np.array([
        p[0] - one_turn_res[0],
        p[1] - one_turn_res[1],
        p[2] - one_turn_res[2],
        p[3] - one_turn_res[3],
        p[4] - zeta0,
        p[5] - delta0])

def compute_one_turn_matrix_finite_differences(
        tracker, particle_on_co,
        steps_r_matrix=None):

    if steps_r_matrix is not None:
        steps_in = steps_r_matrix.copy()
        for nn in steps_in.keys():
            assert nn in DEFAULT_STEPS_R_MATRIX.keys(), (
                '`steps_r_matrix` can contain only ' +
                ' '.join(DEFAULT_STEPS_R_MATRIX.keys())
            )
        steps_r_matrix = DEFAULT_STEPS_R_MATRIX.copy()
        steps_r_matrix.update(steps_in)
    else:
        steps_r_matrix = DEFAULT_STEPS_R_MATRIX.copy()

    context = tracker._buffer.context

    particle_on_co = particle_on_co.copy(
                        _context=context)

    dx = steps_r_matrix["dx"]
    dpx = steps_r_matrix["dpx"]
    dy = steps_r_matrix["dy"]
    dpy = steps_r_matrix["dpy"]
    dzeta = steps_r_matrix["dzeta"]
    ddelta = steps_r_matrix["ddelta"]
    part_temp = xp.build_particles(_context=context,
            particle_ref=particle_on_co, mode='shift',
            x  =    [dx,  0., 0.,  0.,    0.,     0., -dx,   0.,  0.,   0.,     0.,      0.],
            px =    [0., dpx, 0.,  0.,    0.,     0.,  0., -dpx,  0.,   0.,     0.,      0.],
            y  =    [0.,  0., dy,  0.,    0.,     0.,  0.,   0., -dy,   0.,     0.,      0.],
            py =    [0.,  0., 0., dpy,    0.,     0.,  0.,   0.,  0., -dpy,     0.,      0.],
            zeta =  [0.,  0., 0.,  0., dzeta,     0.,  0.,   0.,  0.,   0., -dzeta,      0.],
            delta = [0.,  0., 0.,  0.,    0., ddelta,  0.,   0.,  0.,   0.,     0., -ddelta],
            )
    dpzeta = float(context.nparray_from_context_array(
        (part_temp.ptau[5] - part_temp.ptau[11])/2/part_temp.beta0[0]))
    if particle_on_co._xobject.at_element[0]>0:
        part_temp.s[:] = particle_on_co._xobject.s[0]
        part_temp.at_element[:] = particle_on_co._xobject.at_element[0]

    if particle_on_co._xobject.at_element[0]>0:
        i_start = particle_on_co._xobject.at_element[0]
        tracker.track(part_temp, ele_start=i_start)
        tracker.track(part_temp, num_elements=i_start)
    else:
        assert particle_on_co._xobject.at_element[0] == 0
        tracker.track(part_temp)

    temp_mat = np.zeros(shape=(6, 12), dtype=np.float64)
    temp_mat[0, :] = context.nparray_from_context_array(part_temp.x)
    temp_mat[1, :] = context.nparray_from_context_array(part_temp.px)
    temp_mat[2, :] = context.nparray_from_context_array(part_temp.y)
    temp_mat[3, :] = context.nparray_from_context_array(part_temp.py)
    temp_mat[4, :] = context.nparray_from_context_array(part_temp.zeta)
    temp_mat[5, :] = context.nparray_from_context_array(
                                part_temp.ptau/part_temp.beta0) # pzeta

    RR = np.zeros(shape=(6, 6), dtype=np.float64)

    for jj, dd in enumerate([dx, dpx, dy, dpy, dzeta, dpzeta]):
        RR[:, jj] = (temp_mat[:, jj] - temp_mat[:, jj+6])/(2*dd)

    return RR

def _behaves_like_drift(ee):
    return (hasattr(ee, 'behaves_like_drift') and ee.behaves_like_drift)


def _build_auxiliary_tracker_with_extra_markers(tracker, at_s, marker_prefix,
                                                algorithm='auto'):

    assert algorithm in ['auto', 'insert', 'regen_all_drift']
    if algorithm == 'auto':
        if len(at_s)<10:
            algorithm = 'insert'
        else:
            algorithm = 'regen_all_drifts'

    auxline = xt.Line(elements=list(tracker.line.elements).copy(),
                      element_names=list(tracker.line.element_names).copy())

    names_inserted_markers = []
    markers = []
    for ii, ss in enumerate(at_s):
        nn = marker_prefix + f'{ii}'
        names_inserted_markers.append(nn)
        markers.append(xt.Drift(length=0))

    if algorithm == 'insert':
        for nn, mm, ss in zip(names_inserted_markers, markers, at_s):
            auxline.insert_element(element=mm, name=nn, at_s=ss)
    elif algorithm == 'regen_all_drifts':
        s_elems = auxline.get_s_elements()
        s_keep = []
        enames_keep = []
        for ss, nn in zip(s_elems, auxline.element_names):
            if not (_behaves_like_drift(auxline[nn]) and np.abs(auxline[nn].length)>0):
                s_keep.append(ss)
                enames_keep.append(nn)
                assert not xt.line._is_thick(auxline[nn]) or auxline[nn].length == 0

        s_keep.extend(list(at_s))
        enames_keep.extend(names_inserted_markers)

        ind_sorted = np.argsort(s_keep)
        s_keep = np.take(s_keep, ind_sorted)
        enames_keep = np.take(enames_keep, ind_sorted)

        i_new_drift = 0
        new_enames = []
        new_ele_dict = auxline.element_dict.copy()
        new_ele_dict.update({nn: ee for nn, ee in zip(names_inserted_markers, markers)})
        s_curr = 0
        for ss, nn in zip(s_keep, enames_keep):
            if ss > s_curr + 1e-6:
                new_drift = xt.Drift(length=ss-s_curr)
                new_dname = f'_auxrift_{i_new_drift}'
                new_ele_dict[new_dname] = new_drift
                new_enames.append(new_dname)
                i_new_drift += 1
                s_curr = ss
            new_enames.append(nn)
        auxline = xt.Line(elements=new_ele_dict, element_names=new_enames)

    auxtracker = xt.Tracker(
        _buffer=tracker._buffer,
        line=auxline,
        track_kernel=tracker.track_kernel,
        element_classes=tracker.element_classes,
        particles_class=tracker.particles_class,
        skip_end_turn_actions=tracker.skip_end_turn_actions,
        reset_s_at_end_turn=tracker.reset_s_at_end_turn,
        particles_monitor_class=None,
        global_xy_limit=tracker.global_xy_limit,
        local_particle_src=tracker.local_particle_src
    )
    auxtracker.matrix_responsiveness_tol = tracker.matrix_responsiveness_tol
    auxtracker.matrix_stability_tol = tracker.matrix_stability_tol
    auxtracker.config = tracker.config.copy()
    auxtracker._radiation_model = tracker._radiation_model
    auxtracker._beamstrahlung_model = tracker._beamstrahlung_model

    return auxtracker, names_inserted_markers



class TwissInit:
    def __init__(self, particle_on_co=None, W_matrix=None, element_name=None,
                 mux=0, muy=0, muzeta=0.):
        self.particle_on_co = particle_on_co
        self.W_matrix = W_matrix
        self.element_name = element_name
        self.mux = mux
        self.muy = muy
        self.muzeta = muzeta

class TwissTable(Table):

    def get_twiss_init(self, at_element):

        assert self.values_at == 'entry', 'Not yet implemented for exit'

        if isinstance(at_element, str):
            at_element = self.name.index(at_element)
        part = self.particle_on_co.copy()
        part.x[:] = self.x[at_element]
        part.px[:] = self.px[at_element]
        part.y[:] = self.y[at_element]
        part.py[:] = self.py[at_element]
        part.zeta[:] = self.zeta[at_element]
        part.ptau[:] = self.ptau[at_element]
        part.s[:] = self.s[at_element]
        part.at_element[:] = at_element

        W = self.W_matrix[at_element]

        return TwissInit(particle_on_co=part, W_matrix=W,
                        element_name=self.name[at_element],
                        mux=self.mux[at_element],
                        muy=self.muy[at_element],
                        muzeta=self.muzeta[at_element])

    def get_summary(self):
        import pandas as pd
        dct = {k: v for k, v in self.items() if k not in self._ebe_fields}
        dct.pop('_ebe_fields')
        return pd.Series(dct)

    def to_pandas(self, index=None, columns=None):
        if columns is None:
            columns = self._ebe_fields
        return Table.to_pandas(self, index=index,columns=columns)

    def get_betatron_sigmas(self, nemitt_x, nemitt_y):

        beta0 = self.particle_on_co.beta0
        gamma0 = self.particle_on_co.gamma0
        gemitt_x = nemitt_x / (beta0 * gamma0)
        gemitt_y = nemitt_y / (beta0 * gamma0)

        Ws = np.array(self.W_matrix)
        v1 = Ws[:,:,0] + 1j * Ws[:,:,1]
        v2 = Ws[:,:,2] + 1j * Ws[:,:,3]

        Sigma1 = np.zeros(shape=(len(self.s), 6, 6), dtype=np.float64)
        Sigma2 = np.zeros(shape=(len(self.s), 6, 6), dtype=np.float64)

        for ii in range(6):
            for jj in range(6):
                Sigma1[:, ii, jj] = np.real(v1[:,ii] * v1[:,jj].conj())
                Sigma2[:, ii, jj] = np.real(v2[:,ii] * v2[:,jj].conj())

        Sigma = gemitt_x * Sigma1 + gemitt_y * Sigma2

        res = Table()
        res['s'] = self.s.copy()
        res['name'] = self.name

        res['Sigma'] = [Sigma[ii, :, :] for ii in range(len(self.s))]
        res['Sigma11'] = Sigma[:, 0, 0]
        res['Sigma12'] = Sigma[:, 0, 1]
        res['Sigma13'] = Sigma[:, 0, 2]
        res['Sigma14'] = Sigma[:, 0, 3]
        res['Sigma21'] = Sigma[:, 1, 0]
        res['Sigma22'] = Sigma[:, 1, 1]
        res['Sigma23'] = Sigma[:, 1, 2]
        res['Sigma24'] = Sigma[:, 1, 3]
        res['Sigma31'] = Sigma[:, 2, 0]
        res['Sigma32'] = Sigma[:, 2, 1]
        res['Sigma33'] = Sigma[:, 2, 2]
        res['Sigma34'] = Sigma[:, 2, 3]
        res['Sigma41'] = Sigma[:, 3, 0]
        res['Sigma42'] = Sigma[:, 3, 1]
        res['Sigma43'] = Sigma[:, 3, 2]
        res['Sigma44'] = Sigma[:, 3, 3]

        res['sigma_x'] = np.sqrt(Sigma[:, 0, 0])
        res['sigma_y'] = np.sqrt(Sigma[:, 2, 2])

        return res

    def get_normalized_coordinates(self, particles, nemitt_x=None, nemitt_y=None):

        # TODO: check consistency of gamma0

        if nemitt_x is None:
            gemitt_x = 1
        else:
            gemitt_x = (nemitt_x / particles._xobject.beta0[0]
                        / particles._xobject.gamma0[0])

        if nemitt_y is None:
            gemitt_y = 1
        else:
            gemitt_y = (nemitt_y / particles._xobject.beta0[0]
                        / particles._xobject.gamma0[0])


        ctx2np = particles._context.nparray_from_context_array
        at_element_particles = ctx2np(particles.at_element)

        part_id = ctx2np(particles.particle_id).copy()
        at_element = part_id.copy() * 0 + xp.particles.LAST_INVALID_STATE
        x_norm = ctx2np(particles.x).copy() * 0 + xp.particles.LAST_INVALID_STATE
        px_norm = x_norm.copy()
        y_norm = x_norm.copy()
        py_norm = x_norm.copy()
        zeta_norm = x_norm.copy()
        pzeta_norm = x_norm.copy()

        at_element_no_rep = list(set(
            at_element_particles[part_id > xp.particles.LAST_INVALID_STATE]))

        for at_ele in at_element_no_rep:

            W = self.W_matrix[at_ele]
            W_inv = np.linalg.inv(W)

            mask_at_ele = at_element_particles == at_ele
            n_at_ele = np.sum(mask_at_ele)

            # Coordinates wrt to the closed orbit
            XX = np.zeros(shape=(6, n_at_ele), dtype=np.float64)
            XX[0, :] = ctx2np(particles.x)[mask_at_ele] - self.x[at_ele]
            XX[1, :] = ctx2np(particles.px)[mask_at_ele] - self.px[at_ele]
            XX[2, :] = ctx2np(particles.y)[mask_at_ele] - self.y[at_ele]
            XX[3, :] = ctx2np(particles.py)[mask_at_ele] - self.py[at_ele]
            XX[4, :] = ctx2np(particles.zeta)[mask_at_ele] - self.zeta[at_ele]
            XX[5, :] = ((ctx2np(particles.ptau)[mask_at_ele] - self.ptau[at_ele])
                        / particles._xobject.beta0[0])

            XX_norm = np.dot(W_inv, XX)

            x_norm[mask_at_ele] = XX_norm[0, :] / np.sqrt(gemitt_x)
            px_norm[mask_at_ele] = XX_norm[1, :] / np.sqrt(gemitt_x)
            y_norm[mask_at_ele] = XX_norm[2, :] / np.sqrt(gemitt_y)
            py_norm[mask_at_ele] = XX_norm[3, :] / np.sqrt(gemitt_y)
            zeta_norm[mask_at_ele] = XX_norm[4, :]
            pzeta_norm[mask_at_ele] = XX_norm[5, :]
            at_element[mask_at_ele] = at_ele

        return Table({'particle_id': part_id, 'at_element': at_element,
                      'x_norm': x_norm, 'px_norm': px_norm, 'y_norm': y_norm,
                      'py_norm': py_norm, 'zeta_norm': zeta_norm,
                      'pzeta_norm': pzeta_norm})

    def reverse(self):

        assert self.values_at == 'entry', 'Not yet implemented for exit'

        new = TwissTable()
        for kk, vv in self.items():
            new[kk] = vv

        for kk in self._ebe_fields:
            if kk == 'name':
                new[kk] = new[kk][:-1][::-1] + self.name[-1:]
            elif kk == 'W_matrix':
                continue
            else:
                new[kk] = new[kk][::-1].copy()

        circumference = (
            new.circumference if hasattr(new, 'circumference') else np.max(new.s))
        new.s = circumference - new.s

        new.x = -new.x
        new.px = new.px # Dx/Ds
        new.y = new.y
        new.py = -new.py # Dy/Ds
        new.zeta = -new.zeta
        new.delta = new.delta
        new.ptau = new.ptau

        new.betx = new.betx
        new.bety = new.bety
        new.alfx = -new.alfx # Dpx/Dx
        new.alfy = -new.alfy # Dpy/Dy
        new.gamx = new.gamx
        new.gamy = new.gamy

        qx = (new.qx if hasattr(new, 'qx') else np.max(new.mux))
        qy = (new.qy if hasattr(new, 'qy') else np.max(new.muy))
        qs = (new.qs if hasattr(new, 'qs') else np.max(new.muzeta))

        new.mux = qx - new.mux
        new.muy = qy - new.muy
        new.muzeta = qs - new.muzeta

        new.dx = -new.dx
        new.dpx = new.dpx
        new.dy = new.dy
        new.dpy = -new.dpy
        new.dzeta = -new.dzeta

        new.W_matrix = np.array(new.W_matrix)
        new.W_matrix = new.W_matrix[::-1, :, :].copy()
        new.W_matrix[:, 0, :] = -new.W_matrix[:, 0, :]
        new.W_matrix[:, 1, :] = new.W_matrix[:, 1, :]
        new.W_matrix[:, 2, :] = new.W_matrix[:, 2, :]
        new.W_matrix[:, 3, :] = -new.W_matrix[:, 3, :]
        new.W_matrix[:, 4, :] = -new.W_matrix[:, 4, :]
        new.W_matrix[:, 5, :] = new.W_matrix[:, 5, :]
        new.W_matrix = [new.W_matrix[ii, :, :] for ii in range(len(new.x))]

        if hasattr(new, 'R_matrix'): new.R_matrix = None # To be implemented
        if hasattr(new, 'particle_on_co'):
            new.particle_on_co = self.particle_on_co.copy()
            new.particle_on_co.x = -new.particle_on_co.x
            new.particle_on_co.py = -new.particle_on_co.py
            new.particle_on_co.zeta = -new.particle_on_co.zeta

        if 'qs' in self.keys() and self.qs == 0:
            # 4d calculation
            new.qs = 0
            new.muzeta[:] = 0

        return new

    def _keep_only_elements(self, at_elements):
        enames = self.name
        if at_elements is not None:
            indx_twiss = []
            for nn in at_elements:
                if isinstance(nn, (int, np.integer)):
                    indx_twiss.append(int(nn))
                else:
                    assert nn in enames
                    indx_twiss.append(enames.index(nn))
            s_co = self['s']
            for kk, vv in self.items():
                if kk not in self._ebe_fields:
                    continue
                if hasattr(vv, '__len__') and len(vv) == len(s_co):
                    if isinstance(vv, np.ndarray):
                        self[kk] = vv[indx_twiss]
                    else:
                        self[kk] = [vv[ii] for ii in indx_twiss]

def _error_for_match(knob_values, vary, targets, tracker, return_norm,
                     call_counter, verbose, tw_kwargs):

    print(f"Matching: twiss call n. {call_counter['n']}       ", end='\r', flush=True)
    call_counter['n'] += 1

    for kk, vv in zip(vary, knob_values):
        tracker.vars[kk.name] = vv
    tw = tracker.twiss(**tw_kwargs)

    res_values = []
    target_values = []
    for tt in targets:
        if isinstance(tt.tar, str):
            res_values.append(tw[tt.tar])
        else:
            res_values.append(tt.tar(tw))
        target_values.append(tt.value)

    res_values = np.array(res_values)
    target_values = np.array(target_values)
    err_values = res_values - target_values

    tols = 0 * err_values
    for ii, tt in enumerate(targets):
        if tt.tol is not None:
            tols[ii] = tt.tol
        else:
            tols[ii] = 1e-14

    if np.all(np.abs(err_values) < tols):
        err_values *= 0

    if verbose:
        print(f'x = {knob_values}   f(x) = {res_values}')

    if return_norm:
        return np.sqrt((err_values*err_values).sum())
    else:
        return np.array(err_values)

class Vary:
    def __init__(self, name, limits=None, step=None):
        self.name = name
        if limits is None:
            limits = [-1e30, 1e30]
        self.limits = limits
        self.step = step


class Target:
    def __init__(self, tar, value, tol=None):
        self.tar = tar
        self.value = value
        self.tol = tol

def match_tracker(tracker, vary, targets, restore_if_fail=True, solver=None,
                  verbose=False, **kwargs):

    if isinstance(vary, (str, Vary)):
        vary = [vary]

    for ii, vv in enumerate(vary):
        if isinstance(vv, Vary):
            pass
        elif isinstance(vv, str):
            vary[ii] = Vary(vv)
        elif isinstance(vv, (list, tuple)):
            vary[ii] = Vary(*vv)
        else:
            raise ValueError(f'Invalid vary element {vv}')

    for ii, tt in enumerate(targets):
        if isinstance(tt, Target):
            pass
        elif isinstance(tt, (list, tuple)):
            targets[ii] = Target(*tt)
        else:
            raise ValueError(f'Invalid target element {tt}')

    if solver is None:
        if len(targets) == len(vary):
            solver = 'fsolve'
        else:
            solver = 'bfgs'

    # Assert that if one vary has a step, all vary have a step
    if any([vv.step is not None for vv in vary]):
        if not all([vv.step is not None for vv in vary]):
            raise NotImplementedError('All vary must have the same step (for now).')

    # Assert that all vary have the same step
    steps = [vv.step for vv in vary]
    if not np.all(np.isclose(steps, steps[0], atol=0, rtol=1e-14)):
        raise NotImplementedError('All vary must have the same step (for now).')
    step = steps[0]

    assert solver in ['fsolve', 'bfgs']

    if solver == 'fsolve':
        return_norm = False
    elif solver == 'bfgs':
        return_norm = True

    call_counter = {'n': 0}
    _err = partial(_error_for_match, vary=vary, targets=targets,
                   call_counter=call_counter, verbose=verbose,
                   tracker=tracker, return_norm=return_norm, tw_kwargs=kwargs)
    x0 = [tracker.vars[vv.name]._value for vv in vary]
    try:
        if solver == 'fsolve':
            options = {}
            if step is not None:
                options['epsfcn'] = step
            (res, infodict, ier, mesg) = fsolve(_err, x0=x0.copy(),
                full_output=True, **options)
            if ier != 1:
                raise RuntimeError("fsolve failed: %s" % mesg)
            result_info = {
                'res': res, 'info': infodict, 'ier': ier, 'mesg': mesg}
        elif solver == 'bfgs':
            options = {}
            if step is not None:
                options['eps'] = step
            optimize_result = minimize(_err, x0=x0.copy(), method='L-BFGS-B',
<<<<<<< HEAD
                        bounds=([vv.limits for vv in vary]), options=options)
=======
                        bounds=([vv.limits for vv in vary]),
                        options={'eps': 1e-5} # TEEEEEEST
                        )
>>>>>>> a1048151
            result_info = {'optimize_result': optimize_result}
            res = optimize_result.x
        for kk, vv in zip(vary, res):
            tracker.vars[kk] = vv
    except Exception as err:
        if restore_if_fail:
            for ii, vv in enumerate(vary):
                tracker.vars[vv] = x0[ii]
        print('\n')
        raise err
    print('\n')
    return result_info

def _renormalize_eigenvectors(Ws):
    # Re normalize eigenvectors
    v1 = Ws[:, :, 0] + 1j * Ws[:, :, 1]
    v2 = Ws[:, :, 2] + 1j * Ws[:, :, 3]
    v3 = Ws[:, :, 4] + 1j * Ws[:, :, 5]

    S = lnf.S
    S_v1_imag = v1 * 0.0
    S_v2_imag = v2 * 0.0
    S_v3_imag = v3 * 0.0
    for ii in range(6):
        for jj in range(6):
            if S[ii, jj] !=0:
                S_v1_imag[:, ii] +=  S[ii, jj] * v1.imag[:, jj]
                S_v2_imag[:, ii] +=  S[ii, jj] * v2.imag[:, jj]
                S_v3_imag[:, ii] +=  S[ii, jj] * v3.imag[:, jj]

    nux = np.squeeze(Ws[:, 0, 0]) * (0.0 + 0j)
    nuy = nux * 0.0
    nuzeta = nux * 0.0

    for ii in range(6):
        nux += v1.real[:, ii] * S_v1_imag[:, ii]
        nuy += v2.real[:, ii] * S_v2_imag[:, ii]
        nuzeta += v3.real[:, ii] * S_v3_imag[:, ii]

    nux = np.sqrt(nux)
    nuy = np.sqrt(nuy)
    nuzeta = np.sqrt(nuzeta)

    for ii in range(6):
        v1[:, ii] /= nux
        v2[:, ii] /= nuy
        v3[:, ii] /= nuzeta

    Ws[:, :, 0] = np.real(v1)
    Ws[:, :, 1] = np.imag(v1)
    Ws[:, :, 2] = np.real(v2)
    Ws[:, :, 3] = np.imag(v2)
    Ws[:, :, 4] = np.real(v3)
    Ws[:, :, 5] = np.imag(v3)


def _extract_twiss_parameters_with_inverse(Ws):

    # From E. Forest, "From tracking code to analysis", Sec 4.1.2 or better
    # https://iopscience.iop.org/article/10.1088/1748-0221/7/07/P07012

    EE = np.zeros(shape=(3, Ws.shape[0], 6, 6), dtype=np.float64)

    for ii in range(3):
        Iii = np.zeros(shape=(6, 6))
        Iii[2*ii, 2*ii] = 1
        Iii[2*ii+1, 2*ii+1] = 1
        Sii = lnf.S @ Iii

        Ws_inv = np.linalg.inv(Ws)

        EE[ii, :, :, :] = - Ws @ Sii @ Ws_inv @ lnf.S

    betx = EE[0, :, 0, 0]
    bety = EE[1, :, 2, 2]
    alfx = -EE[0, :, 0, 1]
    alfy = -EE[1, :, 2, 3]
    gamx = EE[0, :, 1, 1]
    gamy = EE[1, :, 3, 3]

    bety1 = np.abs(EE[0, :, 2, 2])
    betx2 = np.abs(EE[1, :, 0, 0])

    sign_x = np.sign(betx)
    sign_y = np.sign(bety)
    betx *= sign_x
    alfx *= sign_x
    gamx *= sign_x
    bety *= sign_y
    alfy *= sign_y
    gamy *= sign_y

    return betx, alfx, gamx, bety, alfy, gamy, bety1, betx2<|MERGE_RESOLUTION|>--- conflicted
+++ resolved
@@ -1224,7 +1224,8 @@
 
     # Assert that all vary have the same step
     steps = [vv.step for vv in vary]
-    if not np.all(np.isclose(steps, steps[0], atol=0, rtol=1e-14)):
+    if (steps[0] is not None
+            and not np.all(np.isclose(steps, steps[0], atol=0, rtol=1e-14))):
         raise NotImplementedError('All vary must have the same step (for now).')
     step = steps[0]
 
@@ -1256,13 +1257,7 @@
             if step is not None:
                 options['eps'] = step
             optimize_result = minimize(_err, x0=x0.copy(), method='L-BFGS-B',
-<<<<<<< HEAD
                         bounds=([vv.limits for vv in vary]), options=options)
-=======
-                        bounds=([vv.limits for vv in vary]),
-                        options={'eps': 1e-5} # TEEEEEEST
-                        )
->>>>>>> a1048151
             result_info = {'optimize_result': optimize_result}
             res = optimize_result.x
         for kk, vv in zip(vary, res):
