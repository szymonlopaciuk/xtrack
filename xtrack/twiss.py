--- conflicted
+++ resolved
@@ -407,72 +407,12 @@
                             steps_r_matrix=steps_r_matrix,
                             eneloss_and_damping=eneloss_and_damping)
 
-<<<<<<< HEAD
-        s_vect = propagate_res['s']
-        mux = propagate_res['mux']
-        muy = propagate_res['muy']
-
-        dqx, dqy = _compute_chromaticity(
-            line=line,
-            W_matrix=W, method=method,
-            particle_on_co=part_on_co,
-            delta_chrom=delta_chrom,
-            tune_x=mux[-1], tune_y=muy[-1],
-            nemitt_x=nemitt_x, nemitt_y=nemitt_y,
-            matrix_responsiveness_tol=matrix_responsiveness_tol,
-            matrix_stability_tol=matrix_stability_tol,
-            symplectify=symplectify, steps_r_matrix=steps_r_matrix)
-
-        dzeta = propagate_res['dzeta']
-        qs = np.abs(propagate_res['muzeta'][-1])
-        eta = -dzeta[-1]/circumference
-        alpha = eta + 1/part_on_co._xobject.gamma0[0]**2
-
-        beta0 = part_on_co._xobject.beta0[0]
-        T_rev0 = circumference/clight/beta0
-
-        betz0 = W[4, 4]**2 + W[4, 5]**2
-        if eta > 0:
-            betz0 = -betz0 # see definition in physics guide
-
-        ptau_co = propagate_res['ptau']
-
-        # Coupling
-        r1 = (np.sqrt(propagate_res['bety1'])/
-              np.sqrt(propagate_res['betx1']))
-        r2 = (np.sqrt(propagate_res['betx2'])/
-              np.sqrt(propagate_res['bety2']))
-
-        # Coupling (https://arxiv.org/pdf/2005.02753.pdf)
-        cmin_arr = (2 * np.sqrt(r1*r2) *
-                    np.abs(np.mod(mux[-1], 1) - np.mod(muy[-1], 1))
-                    /(1 + r1 * r2))
-        c_minus = np.trapz(cmin_arr, s_vect)/(circumference)
-        c_r1_avg = np.trapz(r1, s_vect)/(circumference)
-        c_r2_avg = np.trapz(r2, s_vect)/(circumference)
-        twiss_res._data.update({
-            'qx': mux[-1], 'qy': muy[-1], 'qs': qs, 'dqx': dqx, 'dqy': dqy,
-            'slip_factor': eta, 'momentum_compaction_factor': alpha, 'betz0': betz0,
-            'circumference': circumference, 'T_rev0': T_rev0,
-            'particle_on_co':part_on_co.copy(_context=xo.context_default),
-            'c_minus': c_minus, 'c_r1_avg': c_r1_avg, 'c_r2_avg': c_r2_avg
-        })
-        if hasattr(part_on_co, '_fsolve_info'):
-            twiss_res.particle_on_co._fsolve_info = part_on_co._fsolve_info
-        else:
-            twiss_res.particle_on_co._fsolve_info = None
-
-        twiss_res._data['R_matrix'] = RR
-
-        if method == '4d':
-=======
     if method == '4d':
         # Not proper because R_matrix terms related to zeta are forced to zero
         twiss_res.pop('dx_zeta')
         twiss_res.pop('dy_zeta')
         twiss_res.muzeta[:] = 0
         if 'qs' in twiss_res._data:
->>>>>>> 32ad613d
             twiss_res._data['qs'] = 0
 
     if values_at_element_exit:
